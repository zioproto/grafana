// Package api Grafana HTTP API.
//
// The Grafana backend exposes an HTTP API, the same API is used by the frontend to do
// everything from saving dashboards, creating users and updating data sources.
//
// Schemes: http, https
// BasePath: /api
// Version: 0.0.1
// License: GNU Affero General Public License v3.0 https://www.gnu.org/licenses/agpl-3.0.en.html
// Contact: Grafana Labs<hello@grafana.com> https://grafana.com
//
// Consumes:
// - application/json
//
// Produces:
// - application/json
//
// Security:
// - basic:
// - api_key:
//
// SecurityDefinitions:
// basic:
//
//	type: basic
//
// api_key:
//
//	type: apiKey
//	name: Authorization
//	in: header
//
// swagger:meta
package api

import (
	"time"

	"github.com/grafana/grafana/pkg/api/frontendlogging"
	"github.com/grafana/grafana/pkg/api/routing"
	"github.com/grafana/grafana/pkg/infra/log"
	"github.com/grafana/grafana/pkg/middleware"
	"github.com/grafana/grafana/pkg/models"
	"github.com/grafana/grafana/pkg/plugins"
	ac "github.com/grafana/grafana/pkg/services/accesscontrol"
	"github.com/grafana/grafana/pkg/services/dashboards"
	"github.com/grafana/grafana/pkg/services/datasources"
	"github.com/grafana/grafana/pkg/services/featuremgmt"
	publicdashboardsapi "github.com/grafana/grafana/pkg/services/publicdashboards/api"
	"github.com/grafana/grafana/pkg/services/serviceaccounts"
	"github.com/grafana/grafana/pkg/setting"
	"github.com/grafana/grafana/pkg/web"
)

var plog = log.New("api")

// registerRoutes registers all API HTTP routes.
func (hs *HTTPServer) registerRoutes() {
	reqNoAuth := middleware.NoAuth()
	reqSignedIn := middleware.ReqSignedIn
	reqNotSignedIn := middleware.ReqNotSignedIn
	reqSignedInNoAnonymous := middleware.ReqSignedInNoAnonymous
	reqGrafanaAdmin := middleware.ReqGrafanaAdmin
	reqEditorRole := middleware.ReqEditorRole
	reqOrgAdmin := middleware.ReqOrgAdmin
	reqOrgAdminDashOrFolderAdminOrTeamAdmin := middleware.OrgAdminDashOrFolderAdminOrTeamAdmin(hs.SQLStore, hs.DashboardService)
	reqCanAccessTeams := middleware.AdminOrEditorAndFeatureEnabled(hs.Cfg.EditorsCanAdmin)
	reqSnapshotPublicModeOrSignedIn := middleware.SnapshotPublicModeOrSignedIn(hs.Cfg)
	redirectFromLegacyPanelEditURL := middleware.RedirectFromLegacyPanelEditURL(hs.Cfg)
	authorize := ac.Middleware(hs.AccessControl)
	authorizeInOrg := ac.AuthorizeInOrgMiddleware(hs.AccessControl, hs.userService)
	quota := middleware.Quota(hs.QuotaService)

	r := hs.RouteRegister

	// not logged in views
	r.Get("/logout", hs.Logout)
	r.Post("/login", quota("session"), routing.Wrap(hs.LoginPost))
	r.Get("/login/:name", quota("session"), hs.OAuthLogin)
	r.Get("/login", hs.LoginView)
	r.Get("/invite/:code", hs.Index)

	// authed views
	r.Get("/", reqSignedIn, hs.Index)
	r.Get("/profile/", reqSignedInNoAnonymous, hs.Index)
	r.Get("/profile/password", reqSignedInNoAnonymous, hs.Index)
	r.Get("/.well-known/change-password", redirectToChangePassword)
	r.Get("/profile/switch-org/:id", reqSignedInNoAnonymous, hs.ChangeActiveOrgAndRedirectToHome)
	r.Get("/org/", authorize(reqOrgAdmin, orgPreferencesAccessEvaluator), hs.Index)
	r.Get("/org/new", authorizeInOrg(reqGrafanaAdmin, ac.UseGlobalOrg, orgsCreateAccessEvaluator), hs.Index)
	r.Get("/datasources/", authorize(reqOrgAdmin, datasources.ConfigurationPageAccess), hs.Index)
	r.Get("/datasources/new", authorize(reqOrgAdmin, datasources.NewPageAccess), hs.Index)
	r.Get("/datasources/edit/*", authorize(reqOrgAdmin, datasources.EditPageAccess), hs.Index)
	r.Get("/org/users", authorize(reqOrgAdmin, ac.EvalPermission(ac.ActionOrgUsersRead)), hs.Index)
	r.Get("/org/users/new", reqOrgAdmin, hs.Index)
	r.Get("/org/users/invite", authorize(reqOrgAdmin, ac.EvalPermission(ac.ActionOrgUsersAdd)), hs.Index)
	r.Get("/org/teams", authorize(reqCanAccessTeams, ac.EvalPermission(ac.ActionTeamsRead)), hs.Index)
	r.Get("/org/teams/edit/*", authorize(reqCanAccessTeams, teamsEditAccessEvaluator), hs.Index)
	r.Get("/org/teams/new", authorize(reqCanAccessTeams, ac.EvalPermission(ac.ActionTeamsCreate)), hs.Index)
	r.Get("/org/serviceaccounts", authorize(reqOrgAdmin, ac.EvalPermission(serviceaccounts.ActionRead)), hs.Index)
	r.Get("/org/serviceaccounts/:serviceAccountId", authorize(reqOrgAdmin, ac.EvalPermission(serviceaccounts.ActionRead)), hs.Index)
	r.Get("/org/apikeys/", authorize(reqOrgAdmin, ac.EvalPermission(ac.ActionAPIKeyRead)), hs.Index)
	r.Get("/dashboard/import/", reqSignedIn, hs.Index)
	r.Get("/configuration", reqGrafanaAdmin, hs.Index)
	r.Get("/admin", reqGrafanaAdmin, hs.Index)
	r.Get("/admin/settings", authorize(reqGrafanaAdmin, ac.EvalPermission(ac.ActionSettingsRead)), hs.Index)
	r.Get("/admin/users", authorize(reqGrafanaAdmin, ac.EvalPermission(ac.ActionUsersRead, ac.ScopeGlobalUsersAll)), hs.Index)
	r.Get("/admin/users/create", authorize(reqGrafanaAdmin, ac.EvalPermission(ac.ActionUsersCreate)), hs.Index)
	r.Get("/admin/users/edit/:id", authorize(reqGrafanaAdmin, ac.EvalPermission(ac.ActionUsersRead)), hs.Index)
	r.Get("/admin/orgs", authorizeInOrg(reqGrafanaAdmin, ac.UseGlobalOrg, orgsAccessEvaluator), hs.Index)
	r.Get("/admin/orgs/edit/:id", authorizeInOrg(reqGrafanaAdmin, ac.UseGlobalOrg, orgsAccessEvaluator), hs.Index)
	r.Get("/admin/stats", authorize(reqGrafanaAdmin, ac.EvalPermission(ac.ActionServerStatsRead)), hs.Index)
	r.Get("/admin/storage/*", reqGrafanaAdmin, hs.Index)
	r.Get("/admin/ldap", authorize(reqGrafanaAdmin, ac.EvalPermission(ac.ActionLDAPStatusRead)), hs.Index)
	r.Get("/styleguide", reqSignedIn, hs.Index)

	r.Get("/live", reqGrafanaAdmin, hs.Index)
	r.Get("/live/pipeline", reqGrafanaAdmin, hs.Index)
	r.Get("/live/cloud", reqGrafanaAdmin, hs.Index)

	r.Get("/plugins", reqSignedIn, hs.Index)
	r.Get("/plugins/:id/", reqSignedIn, hs.Index)
	r.Get("/plugins/:id/edit", reqSignedIn, hs.Index) // deprecated
	r.Get("/plugins/:id/page/:page", reqSignedIn, hs.Index)
	// App Root Page
	appPluginIDScope := plugins.ScopeProvider.GetResourceScope(ac.Parameter(":id"))
	r.Get("/a/:id/*", authorize(reqSignedIn, ac.EvalPermission(plugins.ActionAppAccess, appPluginIDScope)), hs.Index)
	r.Get("/a/:id", authorize(reqSignedIn, ac.EvalPermission(plugins.ActionAppAccess, appPluginIDScope)), hs.Index)

	r.Get("/d/:uid/:slug", reqSignedIn, redirectFromLegacyPanelEditURL, hs.Index)
	r.Get("/d/:uid", reqSignedIn, redirectFromLegacyPanelEditURL, hs.Index)
	r.Get("/dashboard/script/*", reqSignedIn, hs.Index)
	r.Get("/dashboard/new", reqSignedIn, hs.Index)
	r.Get("/dashboard-solo/snapshot/*", hs.Index)
	r.Get("/d-solo/:uid/:slug", reqSignedIn, hs.Index)
	r.Get("/d-solo/:uid", reqSignedIn, hs.Index)
	r.Get("/dashboard-solo/script/*", reqSignedIn, hs.Index)
	r.Get("/import/dashboard", reqSignedIn, hs.Index)
	r.Get("/dashboards/", reqSignedIn, hs.Index)
	r.Get("/dashboards/*", reqSignedIn, hs.Index)
	r.Get("/goto/:uid", reqSignedIn, hs.redirectFromShortURL, hs.Index)

	if hs.Features.IsEnabled(featuremgmt.FlagDashboardsFromStorage) {
		r.Get("/g/*", reqSignedIn, hs.Index)
	}

	if hs.Features.IsEnabled(featuremgmt.FlagPublicDashboards) {
		r.Get("/public-dashboards/:accessToken", publicdashboardsapi.SetPublicDashboardFlag(), publicdashboardsapi.CountPublicDashboardRequest(), hs.Index)
	}

	r.Get("/explore", authorize(func(c *models.ReqContext) {
		if f, ok := reqSignedIn.(func(c *models.ReqContext)); ok {
			f(c)
		}
		middleware.EnsureEditorOrViewerCanEdit(c)
	}, ac.EvalPermission(ac.ActionDatasourcesExplore)), hs.Index)

	r.Get("/playlists/", reqSignedIn, hs.Index)
	r.Get("/playlists/*", reqSignedIn, hs.Index)
	r.Get("/alerting/", reqSignedIn, hs.Index)
	r.Get("/alerting/*", reqSignedIn, hs.Index)

	// sign up
	r.Get("/verify", hs.Index)
	r.Get("/signup", hs.Index)
	r.Get("/api/user/signup/options", routing.Wrap(GetSignUpOptions))
	r.Post("/api/user/signup", quota("user"), routing.Wrap(hs.SignUp))
	r.Post("/api/user/signup/step2", routing.Wrap(hs.SignUpStep2))

	// invited
	r.Get("/api/user/invite/:code", routing.Wrap(hs.GetInviteInfoByCode))
	r.Post("/api/user/invite/complete", routing.Wrap(hs.CompleteInvite))

	// reset password
	r.Get("/user/password/send-reset-email", reqNotSignedIn, hs.Index)
	r.Get("/user/password/reset", hs.Index)

	r.Post("/api/user/password/send-reset-email", routing.Wrap(hs.SendResetPasswordEmail))
	r.Post("/api/user/password/reset", routing.Wrap(hs.ResetPassword))

	// dashboard snapshots
	r.Get("/dashboard/snapshot/*", reqNoAuth, hs.Index)
	r.Get("/dashboard/snapshots/", reqSignedIn, hs.Index)

	// api renew session based on cookie
	r.Get("/api/login/ping", quota("session"), routing.Wrap(hs.LoginAPIPing))

	// expose plugin file system assets
	r.Get("/public/plugins/:pluginId/*", hs.getPluginAssets)

	if hs.Features.IsEnabled(featuremgmt.FlagSwaggerUi) {
		r.Get("/swagger-ui", swaggerUI)
		r.Get("/openapi3", openapi3)
	}

	// authed api
	r.Group("/api", func(apiRoute routing.RouteRegister) {
		// user (signed in)
		apiRoute.Group("/user", func(userRoute routing.RouteRegister) {
			userRoute.Get("/", routing.Wrap(hs.GetSignedInUser))
			userRoute.Put("/", routing.Wrap(hs.UpdateSignedInUser))
			userRoute.Post("/using/:id", routing.Wrap(hs.UserSetUsingOrg))
			userRoute.Get("/orgs", routing.Wrap(hs.GetSignedInUserOrgList))
			userRoute.Get("/teams", routing.Wrap(hs.GetSignedInUserTeamList))

			userRoute.Get("/stars", routing.Wrap(hs.GetStars))
			userRoute.Post("/stars/dashboard/:id", routing.Wrap(hs.StarDashboard))
			userRoute.Delete("/stars/dashboard/:id", routing.Wrap(hs.UnstarDashboard))

			userRoute.Put("/password", routing.Wrap(hs.ChangeUserPassword))
			userRoute.Get("/quotas", routing.Wrap(hs.GetUserQuotas))
			userRoute.Put("/helpflags/:id", routing.Wrap(hs.SetHelpFlag))
			// For dev purpose
			userRoute.Get("/helpflags/clear", routing.Wrap(hs.ClearHelpFlags))

			userRoute.Get("/preferences", routing.Wrap(hs.GetUserPreferences))
			userRoute.Put("/preferences", routing.Wrap(hs.UpdateUserPreferences))
			userRoute.Patch("/preferences", routing.Wrap(hs.PatchUserPreferences))

			userRoute.Get("/auth-tokens", routing.Wrap(hs.GetUserAuthTokens))
			userRoute.Post("/revoke-auth-token", routing.Wrap(hs.RevokeUserAuthToken))
		}, reqSignedInNoAnonymous)

		apiRoute.Group("/users", func(usersRoute routing.RouteRegister) {
			userIDScope := ac.Scope("global.users", "id", ac.Parameter(":id"))
			usersRoute.Get("/", authorize(reqGrafanaAdmin, ac.EvalPermission(ac.ActionUsersRead)), routing.Wrap(hs.searchUsersService.SearchUsers))
			usersRoute.Get("/search", authorize(reqGrafanaAdmin, ac.EvalPermission(ac.ActionUsersRead)), routing.Wrap(hs.searchUsersService.SearchUsersWithPaging))
			usersRoute.Get("/:id", authorize(reqGrafanaAdmin, ac.EvalPermission(ac.ActionUsersRead, userIDScope)), routing.Wrap(hs.GetUserByID))
			usersRoute.Get("/:id/teams", authorize(reqGrafanaAdmin, ac.EvalPermission(ac.ActionUsersRead, userIDScope)), routing.Wrap(hs.GetUserTeams))
			usersRoute.Get("/:id/orgs", authorize(reqGrafanaAdmin, ac.EvalPermission(ac.ActionUsersRead, userIDScope)), routing.Wrap(hs.GetUserOrgList))
			// query parameters /users/lookup?loginOrEmail=admin@example.com
			usersRoute.Get("/lookup", authorize(reqGrafanaAdmin, ac.EvalPermission(ac.ActionUsersRead, ac.ScopeGlobalUsersAll)), routing.Wrap(hs.GetUserByLoginOrEmail))
			usersRoute.Put("/:id", authorize(reqGrafanaAdmin, ac.EvalPermission(ac.ActionUsersWrite, userIDScope)), routing.Wrap(hs.UpdateUser))
			usersRoute.Post("/:id/using/:orgId", authorize(reqGrafanaAdmin, ac.EvalPermission(ac.ActionUsersWrite, userIDScope)), routing.Wrap(hs.UpdateUserActiveOrg))
		})

		// team (admin permission required)
		apiRoute.Group("/teams", func(teamsRoute routing.RouteRegister) {
			teamsRoute.Post("/", authorize(reqCanAccessTeams, ac.EvalPermission(ac.ActionTeamsCreate)), routing.Wrap(hs.CreateTeam))
			teamsRoute.Put("/:teamId", authorize(reqCanAccessTeams, ac.EvalPermission(ac.ActionTeamsWrite, ac.ScopeTeamsID)), routing.Wrap(hs.UpdateTeam))
			teamsRoute.Delete("/:teamId", authorize(reqCanAccessTeams, ac.EvalPermission(ac.ActionTeamsDelete, ac.ScopeTeamsID)), routing.Wrap(hs.DeleteTeamByID))
			teamsRoute.Get("/:teamId/members", authorize(reqCanAccessTeams, ac.EvalPermission(ac.ActionTeamsPermissionsRead, ac.ScopeTeamsID)), routing.Wrap(hs.GetTeamMembers))
			teamsRoute.Post("/:teamId/members", authorize(reqCanAccessTeams, ac.EvalPermission(ac.ActionTeamsPermissionsWrite, ac.ScopeTeamsID)), routing.Wrap(hs.AddTeamMember))
			teamsRoute.Put("/:teamId/members/:userId", authorize(reqCanAccessTeams, ac.EvalPermission(ac.ActionTeamsPermissionsWrite, ac.ScopeTeamsID)), routing.Wrap(hs.UpdateTeamMember))
			teamsRoute.Delete("/:teamId/members/:userId", authorize(reqCanAccessTeams, ac.EvalPermission(ac.ActionTeamsPermissionsWrite, ac.ScopeTeamsID)), routing.Wrap(hs.RemoveTeamMember))
			teamsRoute.Get("/:teamId/preferences", authorize(reqCanAccessTeams, ac.EvalPermission(ac.ActionTeamsRead, ac.ScopeTeamsID)), routing.Wrap(hs.GetTeamPreferences))
			teamsRoute.Put("/:teamId/preferences", authorize(reqCanAccessTeams, ac.EvalPermission(ac.ActionTeamsWrite, ac.ScopeTeamsID)), routing.Wrap(hs.UpdateTeamPreferences))
		})

		// team without requirement of user to be org admin
		apiRoute.Group("/teams", func(teamsRoute routing.RouteRegister) {
			teamsRoute.Get("/:teamId", authorize(reqSignedIn, ac.EvalPermission(ac.ActionTeamsRead, ac.ScopeTeamsID)), routing.Wrap(hs.GetTeamByID))
			teamsRoute.Get("/search", authorize(reqSignedIn, ac.EvalPermission(ac.ActionTeamsRead)), routing.Wrap(hs.SearchTeams))
		})

		// org information available to all users.
		apiRoute.Group("/org", func(orgRoute routing.RouteRegister) {
			orgRoute.Get("/", authorize(reqSignedIn, ac.EvalPermission(ActionOrgsRead)), routing.Wrap(hs.GetCurrentOrg))
			orgRoute.Get("/quotas", authorize(reqSignedIn, ac.EvalPermission(ActionOrgsQuotasRead)), routing.Wrap(hs.GetCurrentOrgQuotas))
		})

		if hs.Features.IsEnabled(featuremgmt.FlagStorage) {
<<<<<<< HEAD
			apiRoute.Group("/storage", func(storageRoute routing.RouteRegister) {
				storageRoute.Get("/list/", routing.Wrap(hs.StorageService.List))
				storageRoute.Get("/list/*", routing.Wrap(hs.StorageService.List))
				storageRoute.Get("/read/*", routing.Wrap(hs.StorageService.Read))

				// Write paths
				storageRoute.Post("/delete/*", reqGrafanaAdmin, routing.Wrap(hs.StorageService.Delete))
				storageRoute.Post("/upload", reqGrafanaAdmin, routing.Wrap(hs.StorageService.Upload))
				storageRoute.Post("/createFolder", reqGrafanaAdmin, routing.Wrap(hs.StorageService.CreateFolder))
				storageRoute.Post("/deleteFolder", reqGrafanaAdmin, routing.Wrap(hs.StorageService.DeleteFolder))
			})

			apiRoute.Group("/entity", hs.entityStore.RegisterEntityRoutes)
			apiRoute.Group("/kinds", hs.entityStore.RegisterKindsRoutes)
=======
			apiRoute.Group("/storage", hs.StorageService.RegisterHTTPRoutes)
>>>>>>> 25de3835
		}

		// current org
		apiRoute.Group("/org", func(orgRoute routing.RouteRegister) {
			userIDScope := ac.Scope("users", "id", ac.Parameter(":userId"))
			orgRoute.Put("/", authorize(reqOrgAdmin, ac.EvalPermission(ActionOrgsWrite)), routing.Wrap(hs.UpdateCurrentOrg))
			orgRoute.Put("/address", authorize(reqOrgAdmin, ac.EvalPermission(ActionOrgsWrite)), routing.Wrap(hs.UpdateCurrentOrgAddress))
			orgRoute.Get("/users", authorize(reqOrgAdmin, ac.EvalPermission(ac.ActionOrgUsersRead)), routing.Wrap(hs.GetOrgUsersForCurrentOrg))
			orgRoute.Get("/users/search", authorize(reqOrgAdmin, ac.EvalPermission(ac.ActionOrgUsersRead)), routing.Wrap(hs.SearchOrgUsersWithPaging))
			orgRoute.Post("/users", authorize(reqOrgAdmin, ac.EvalPermission(ac.ActionOrgUsersAdd, ac.ScopeUsersAll)), quota("user"), routing.Wrap(hs.AddOrgUserToCurrentOrg))
			orgRoute.Patch("/users/:userId", authorize(reqOrgAdmin, ac.EvalPermission(ac.ActionOrgUsersWrite, userIDScope)), routing.Wrap(hs.UpdateOrgUserForCurrentOrg))
			orgRoute.Delete("/users/:userId", authorize(reqOrgAdmin, ac.EvalPermission(ac.ActionOrgUsersRemove, userIDScope)), routing.Wrap(hs.RemoveOrgUserForCurrentOrg))

			// invites
			orgRoute.Get("/invites", authorize(reqOrgAdmin, ac.EvalPermission(ac.ActionOrgUsersAdd)), routing.Wrap(hs.GetPendingOrgInvites))
			orgRoute.Post("/invites", authorize(reqOrgAdmin, ac.EvalPermission(ac.ActionOrgUsersAdd)), quota("user"), routing.Wrap(hs.AddOrgInvite))
			orgRoute.Patch("/invites/:code/revoke", authorize(reqOrgAdmin, ac.EvalPermission(ac.ActionOrgUsersAdd)), routing.Wrap(hs.RevokeInvite))

			// prefs
			orgRoute.Get("/preferences", authorize(reqOrgAdmin, ac.EvalPermission(ActionOrgsPreferencesRead)), routing.Wrap(hs.GetOrgPreferences))
			orgRoute.Put("/preferences", authorize(reqOrgAdmin, ac.EvalPermission(ActionOrgsPreferencesWrite)), routing.Wrap(hs.UpdateOrgPreferences))
			orgRoute.Patch("/preferences", authorize(reqOrgAdmin, ac.EvalPermission(ActionOrgsPreferencesWrite)), routing.Wrap(hs.PatchOrgPreferences))
		})

		// current org without requirement of user to be org admin
		apiRoute.Group("/org", func(orgRoute routing.RouteRegister) {
			lookupEvaluator := func() ac.Evaluator {
				if hs.License.FeatureEnabled("accesscontrol.enforcement") {
					return ac.EvalPermission(ac.ActionOrgUsersRead)
				}
				// For oss we allow users with access to update permissions on either folders, teams or dashboards to perform the lookup
				return ac.EvalAny(
					ac.EvalPermission(ac.ActionOrgUsersRead),
					ac.EvalPermission(ac.ActionTeamsPermissionsWrite),
					ac.EvalPermission(dashboards.ActionFoldersPermissionsWrite),
					ac.EvalPermission(dashboards.ActionDashboardsPermissionsWrite),
				)
			}
			orgRoute.Get("/users/lookup", authorize(reqOrgAdminDashOrFolderAdminOrTeamAdmin, lookupEvaluator()), routing.Wrap(hs.GetOrgUsersForCurrentOrgLookup))
		})

		// create new org
		apiRoute.Post("/orgs", authorizeInOrg(reqSignedIn, ac.UseGlobalOrg, ac.EvalPermission(ActionOrgsCreate)), quota("org"), routing.Wrap(hs.CreateOrg))

		// search all orgs
		apiRoute.Get("/orgs", authorizeInOrg(reqGrafanaAdmin, ac.UseGlobalOrg, ac.EvalPermission(ActionOrgsRead)), routing.Wrap(hs.SearchOrgs))

		// orgs (admin routes)
		apiRoute.Group("/orgs/:orgId", func(orgsRoute routing.RouteRegister) {
			userIDScope := ac.Scope("users", "id", ac.Parameter(":userId"))
			orgsRoute.Get("/", authorizeInOrg(reqGrafanaAdmin, ac.UseOrgFromContextParams, ac.EvalPermission(ActionOrgsRead)), routing.Wrap(hs.GetOrgByID))
			orgsRoute.Put("/", authorizeInOrg(reqGrafanaAdmin, ac.UseOrgFromContextParams, ac.EvalPermission(ActionOrgsWrite)), routing.Wrap(hs.UpdateOrg))
			orgsRoute.Put("/address", authorizeInOrg(reqGrafanaAdmin, ac.UseOrgFromContextParams, ac.EvalPermission(ActionOrgsWrite)), routing.Wrap(hs.UpdateOrgAddress))
			orgsRoute.Delete("/", authorizeInOrg(reqGrafanaAdmin, ac.UseOrgFromContextParams, ac.EvalPermission(ActionOrgsDelete)), routing.Wrap(hs.DeleteOrgByID))
			orgsRoute.Get("/users", authorizeInOrg(reqGrafanaAdmin, ac.UseOrgFromContextParams, ac.EvalPermission(ac.ActionOrgUsersRead)), routing.Wrap(hs.GetOrgUsers))
			orgsRoute.Post("/users", authorizeInOrg(reqGrafanaAdmin, ac.UseOrgFromContextParams, ac.EvalPermission(ac.ActionOrgUsersAdd, ac.ScopeUsersAll)), routing.Wrap(hs.AddOrgUser))
			orgsRoute.Patch("/users/:userId", authorizeInOrg(reqGrafanaAdmin, ac.UseOrgFromContextParams, ac.EvalPermission(ac.ActionOrgUsersWrite, userIDScope)), routing.Wrap(hs.UpdateOrgUser))
			orgsRoute.Delete("/users/:userId", authorizeInOrg(reqGrafanaAdmin, ac.UseOrgFromContextParams, ac.EvalPermission(ac.ActionOrgUsersRemove, userIDScope)), routing.Wrap(hs.RemoveOrgUser))
			orgsRoute.Get("/quotas", authorizeInOrg(reqGrafanaAdmin, ac.UseOrgFromContextParams, ac.EvalPermission(ActionOrgsQuotasRead)), routing.Wrap(hs.GetOrgQuotas))
			orgsRoute.Put("/quotas/:target", authorizeInOrg(reqGrafanaAdmin, ac.UseOrgFromContextParams, ac.EvalPermission(ActionOrgsQuotasWrite)), routing.Wrap(hs.UpdateOrgQuota))
		})

		// orgs (admin routes)
		apiRoute.Get("/orgs/name/:name/", authorizeInOrg(reqGrafanaAdmin, ac.UseGlobalOrg, ac.EvalPermission(ActionOrgsRead)), routing.Wrap(hs.GetOrgByName))

		// auth api keys
		apiRoute.Group("/auth/keys", func(keysRoute routing.RouteRegister) {
			apikeyIDScope := ac.Scope("apikeys", "id", ac.Parameter(":id"))
			keysRoute.Get("/", authorize(reqOrgAdmin, ac.EvalPermission(ac.ActionAPIKeyRead)), routing.Wrap(hs.GetAPIKeys))
			keysRoute.Post("/", authorize(reqOrgAdmin, ac.EvalPermission(ac.ActionAPIKeyCreate)), quota("api_key"), routing.Wrap(hs.AddAPIKey))
			keysRoute.Delete("/:id", authorize(reqOrgAdmin, ac.EvalPermission(ac.ActionAPIKeyDelete, apikeyIDScope)), routing.Wrap(hs.DeleteAPIKey))
		})

		// Preferences
		apiRoute.Group("/preferences", func(prefRoute routing.RouteRegister) {
			prefRoute.Post("/set-home-dash", routing.Wrap(hs.SetHomeDashboard))
		})

		// Data sources
		apiRoute.Group("/datasources", func(datasourceRoute routing.RouteRegister) {
			idScope := datasources.ScopeProvider.GetResourceScope(ac.Parameter(":id"))
			uidScope := datasources.ScopeProvider.GetResourceScopeUID(ac.Parameter(":uid"))
			nameScope := datasources.ScopeProvider.GetResourceScopeName(ac.Parameter(":name"))
			datasourceRoute.Get("/", authorize(reqOrgAdmin, ac.EvalPermission(datasources.ActionRead)), routing.Wrap(hs.GetDataSources))
			datasourceRoute.Post("/", authorize(reqOrgAdmin, ac.EvalPermission(datasources.ActionCreate)), quota("data_source"), routing.Wrap(hs.AddDataSource))
			datasourceRoute.Put("/:id", authorize(reqOrgAdmin, ac.EvalPermission(datasources.ActionWrite, idScope)), routing.Wrap(hs.UpdateDataSourceByID))
			datasourceRoute.Put("/uid/:uid", authorize(reqOrgAdmin, ac.EvalPermission(datasources.ActionWrite, uidScope)), routing.Wrap(hs.UpdateDataSourceByUID))
			datasourceRoute.Delete("/:id", authorize(reqOrgAdmin, ac.EvalPermission(datasources.ActionDelete, idScope)), routing.Wrap(hs.DeleteDataSourceById))
			datasourceRoute.Delete("/uid/:uid", authorize(reqOrgAdmin, ac.EvalPermission(datasources.ActionDelete, uidScope)), routing.Wrap(hs.DeleteDataSourceByUID))
			datasourceRoute.Delete("/name/:name", authorize(reqOrgAdmin, ac.EvalPermission(datasources.ActionDelete, nameScope)), routing.Wrap(hs.DeleteDataSourceByName))
			datasourceRoute.Get("/:id", authorize(reqOrgAdmin, ac.EvalPermission(datasources.ActionRead, idScope)), routing.Wrap(hs.GetDataSourceById))
			datasourceRoute.Get("/uid/:uid", authorize(reqOrgAdmin, ac.EvalPermission(datasources.ActionRead, uidScope)), routing.Wrap(hs.GetDataSourceByUID))
			datasourceRoute.Get("/name/:name", authorize(reqOrgAdmin, ac.EvalPermission(datasources.ActionRead, nameScope)), routing.Wrap(hs.GetDataSourceByName))
			datasourceRoute.Get("/id/:name", authorize(reqSignedIn, ac.EvalPermission(datasources.ActionIDRead, nameScope)), routing.Wrap(hs.GetDataSourceIdByName))
		})

		pluginIDScope := plugins.ScopeProvider.GetResourceScope(ac.Parameter(":pluginId"))
		apiRoute.Get("/plugins", routing.Wrap(hs.GetPluginList))
		apiRoute.Get("/plugins/:pluginId/settings", routing.Wrap(hs.GetPluginSettingByID)) // RBAC check performed in handler for App Plugins
		apiRoute.Get("/plugins/:pluginId/markdown/:name", routing.Wrap(hs.GetPluginMarkdown))
		apiRoute.Get("/plugins/:pluginId/health", routing.Wrap(hs.CheckHealth))
		apiRoute.Any("/plugins/:pluginId/resources", authorize(reqSignedIn, ac.EvalPermission(plugins.ActionAppAccess, pluginIDScope)), hs.CallResource)
		apiRoute.Any("/plugins/:pluginId/resources/*", authorize(reqSignedIn, ac.EvalPermission(plugins.ActionAppAccess, pluginIDScope)), hs.CallResource)
		apiRoute.Get("/plugins/errors", routing.Wrap(hs.GetPluginErrorsList))

		if hs.Cfg.PluginAdminEnabled && !hs.Cfg.PluginAdminExternalManageEnabled {
			apiRoute.Group("/plugins", func(pluginRoute routing.RouteRegister) {
				pluginRoute.Post("/:pluginId/install", routing.Wrap(hs.InstallPlugin))
				pluginRoute.Post("/:pluginId/uninstall", routing.Wrap(hs.UninstallPlugin))
			}, reqGrafanaAdmin)
		}

		apiRoute.Group("/plugins", func(pluginRoute routing.RouteRegister) {
			pluginRoute.Get("/:pluginId/dashboards/", routing.Wrap(hs.GetPluginDashboards))
			pluginRoute.Post("/:pluginId/settings", routing.Wrap(hs.UpdatePluginSetting))
			pluginRoute.Get("/:pluginId/metrics", routing.Wrap(hs.CollectPluginMetrics))
		}, reqOrgAdmin)

		apiRoute.Get("/frontend/settings/", hs.GetFrontendSettings)
		apiRoute.Any("/datasources/proxy/:id/*", authorize(reqSignedIn, ac.EvalPermission(datasources.ActionQuery)), hs.ProxyDataSourceRequest)
		apiRoute.Any("/datasources/proxy/uid/:uid/*", authorize(reqSignedIn, ac.EvalPermission(datasources.ActionQuery)), hs.ProxyDataSourceRequestWithUID)
		apiRoute.Any("/datasources/proxy/:id", authorize(reqSignedIn, ac.EvalPermission(datasources.ActionQuery)), hs.ProxyDataSourceRequest)
		apiRoute.Any("/datasources/proxy/uid/:uid", authorize(reqSignedIn, ac.EvalPermission(datasources.ActionQuery)), hs.ProxyDataSourceRequestWithUID)
		// Deprecated: use /datasources/uid/:uid/resources API instead.
		apiRoute.Any("/datasources/:id/resources", authorize(reqSignedIn, ac.EvalPermission(datasources.ActionQuery)), hs.CallDatasourceResource)
		apiRoute.Any("/datasources/uid/:uid/resources", authorize(reqSignedIn, ac.EvalPermission(datasources.ActionQuery)), hs.CallDatasourceResourceWithUID)
		// Deprecated: use /datasources/uid/:uid/resources/* API instead.
		apiRoute.Any("/datasources/:id/resources/*", authorize(reqSignedIn, ac.EvalPermission(datasources.ActionQuery)), hs.CallDatasourceResource)
		apiRoute.Any("/datasources/uid/:uid/resources/*", authorize(reqSignedIn, ac.EvalPermission(datasources.ActionQuery)), hs.CallDatasourceResourceWithUID)
		// Deprecated: use /datasources/uid/:uid/health API instead.
		apiRoute.Any("/datasources/:id/health", authorize(reqSignedIn, ac.EvalPermission(datasources.ActionQuery)), routing.Wrap(hs.CheckDatasourceHealth))
		apiRoute.Any("/datasources/uid/:uid/health", authorize(reqSignedIn, ac.EvalPermission(datasources.ActionQuery)), routing.Wrap(hs.CheckDatasourceHealthWithUID))

		// Folders
		apiRoute.Group("/folders", func(folderRoute routing.RouteRegister) {
			idScope := dashboards.ScopeFoldersProvider.GetResourceScope(ac.Parameter(":id"))
			uidScope := dashboards.ScopeFoldersProvider.GetResourceScopeUID(ac.Parameter(":uid"))
			folderRoute.Get("/", authorize(reqSignedIn, ac.EvalPermission(dashboards.ActionFoldersRead)), routing.Wrap(hs.GetFolders))
			folderRoute.Get("/id/:id", authorize(reqSignedIn, ac.EvalPermission(dashboards.ActionFoldersRead, idScope)), routing.Wrap(hs.GetFolderByID))
			folderRoute.Post("/", authorize(reqSignedIn, ac.EvalPermission(dashboards.ActionFoldersCreate)), routing.Wrap(hs.CreateFolder))

			folderRoute.Group("/:uid", func(folderUidRoute routing.RouteRegister) {
				folderUidRoute.Get("/", authorize(reqSignedIn, ac.EvalPermission(dashboards.ActionFoldersRead, uidScope)), routing.Wrap(hs.GetFolderByUID))
				folderUidRoute.Put("/", authorize(reqSignedIn, ac.EvalPermission(dashboards.ActionFoldersWrite, uidScope)), routing.Wrap(hs.UpdateFolder))
				folderUidRoute.Delete("/", authorize(reqSignedIn, ac.EvalPermission(dashboards.ActionFoldersDelete, uidScope)), routing.Wrap(hs.DeleteFolder))

				folderUidRoute.Group("/permissions", func(folderPermissionRoute routing.RouteRegister) {
					folderPermissionRoute.Get("/", authorize(reqSignedIn, ac.EvalPermission(dashboards.ActionFoldersPermissionsRead, uidScope)), routing.Wrap(hs.GetFolderPermissionList))
					folderPermissionRoute.Post("/", authorize(reqSignedIn, ac.EvalPermission(dashboards.ActionFoldersPermissionsWrite, uidScope)), routing.Wrap(hs.UpdateFolderPermissions))
				})
			})
		})

		// Dashboard
		apiRoute.Group("/dashboards", func(dashboardRoute routing.RouteRegister) {
			dashboardRoute.Get("/uid/:uid", authorize(reqSignedIn, ac.EvalPermission(dashboards.ActionDashboardsRead)), routing.Wrap(hs.GetDashboard))
			dashboardRoute.Delete("/uid/:uid", authorize(reqSignedIn, ac.EvalPermission(dashboards.ActionDashboardsDelete)), routing.Wrap(hs.DeleteDashboardByUID))
			dashboardRoute.Group("/uid/:uid", func(dashUidRoute routing.RouteRegister) {
				dashUidRoute.Get("/versions", authorize(reqSignedIn, ac.EvalPermission(dashboards.ActionDashboardsWrite)), routing.Wrap(hs.GetDashboardVersions))
				dashUidRoute.Post("/restore", authorize(reqSignedIn, ac.EvalPermission(dashboards.ActionDashboardsWrite)), routing.Wrap(hs.RestoreDashboardVersion))
				dashUidRoute.Get("/versions/:id", authorize(reqSignedIn, ac.EvalPermission(dashboards.ActionDashboardsWrite)), routing.Wrap(hs.GetDashboardVersion))
				dashUidRoute.Group("/permissions", func(dashboardPermissionRoute routing.RouteRegister) {
					dashboardPermissionRoute.Get("/", authorize(reqSignedIn, ac.EvalPermission(dashboards.ActionDashboardsPermissionsRead)), routing.Wrap(hs.GetDashboardPermissionList))
					dashboardPermissionRoute.Post("/", authorize(reqSignedIn, ac.EvalPermission(dashboards.ActionDashboardsPermissionsWrite)), routing.Wrap(hs.UpdateDashboardPermissions))
				})
			})

			dashboardRoute.Group("/uid/:uid", func(dashUidRoute routing.RouteRegister) {
				if hs.ThumbService != nil {
					dashUidRoute.Get("/img/:kind/:theme", hs.ThumbService.GetImage)
					if hs.Features.IsEnabled(featuremgmt.FlagDashboardPreviewsAdmin) {
						dashUidRoute.Post("/img/:kind/:theme", reqGrafanaAdmin, hs.ThumbService.SetImage)
						dashUidRoute.Put("/img/:kind/:theme", reqGrafanaAdmin, hs.ThumbService.UpdateThumbnailState)
					}
				}
			})

			dashboardRoute.Post("/calculate-diff", authorize(reqSignedIn, ac.EvalPermission(dashboards.ActionDashboardsWrite)), routing.Wrap(hs.CalculateDashboardDiff))
			dashboardRoute.Post("/trim", routing.Wrap(hs.TrimDashboard))

			dashboardRoute.Post("/db", authorize(reqSignedIn, ac.EvalAny(ac.EvalPermission(dashboards.ActionDashboardsCreate), ac.EvalPermission(dashboards.ActionDashboardsWrite))), routing.Wrap(hs.PostDashboard))
			dashboardRoute.Get("/home", routing.Wrap(hs.GetHomeDashboard))
			dashboardRoute.Get("/tags", hs.GetDashboardTags)

			// Deprecated: used to convert internal IDs to UIDs
			dashboardRoute.Get("/ids/:ids", authorize(reqSignedIn, ac.EvalPermission(dashboards.ActionDashboardsRead)), hs.GetDashboardUIDs)

			// Deprecated: use /uid/:uid API instead.
			dashboardRoute.Group("/id/:dashboardId", func(dashIdRoute routing.RouteRegister) {
				dashIdRoute.Get("/versions", authorize(reqSignedIn, ac.EvalPermission(dashboards.ActionDashboardsWrite)), routing.Wrap(hs.GetDashboardVersions))
				dashIdRoute.Get("/versions/:id", authorize(reqSignedIn, ac.EvalPermission(dashboards.ActionDashboardsWrite)), routing.Wrap(hs.GetDashboardVersion))
				dashIdRoute.Post("/restore", authorize(reqSignedIn, ac.EvalPermission(dashboards.ActionDashboardsWrite)), routing.Wrap(hs.RestoreDashboardVersion))

				dashIdRoute.Group("/permissions", func(dashboardPermissionRoute routing.RouteRegister) {
					dashboardPermissionRoute.Get("/", authorize(reqSignedIn, ac.EvalPermission(dashboards.ActionDashboardsPermissionsRead)), routing.Wrap(hs.GetDashboardPermissionList))
					dashboardPermissionRoute.Post("/", authorize(reqSignedIn, ac.EvalPermission(dashboards.ActionDashboardsPermissionsWrite)), routing.Wrap(hs.UpdateDashboardPermissions))
				})
			})
		})

		// Dashboard snapshots
		apiRoute.Group("/dashboard/snapshots", func(dashboardRoute routing.RouteRegister) {
			dashboardRoute.Get("/", routing.Wrap(hs.SearchDashboardSnapshots))
		})

		// Playlist
		apiRoute.Group("/playlists", func(playlistRoute routing.RouteRegister) {
			playlistRoute.Get("/", routing.Wrap(hs.SearchPlaylists))
			playlistRoute.Get("/:uid", hs.ValidateOrgPlaylist, routing.Wrap(hs.GetPlaylist))
			playlistRoute.Get("/:uid/items", hs.ValidateOrgPlaylist, routing.Wrap(hs.GetPlaylistItems))
			playlistRoute.Get("/:uid/dashboards", hs.ValidateOrgPlaylist, routing.Wrap(hs.GetPlaylistDashboards))
			playlistRoute.Delete("/:uid", reqEditorRole, hs.ValidateOrgPlaylist, routing.Wrap(hs.DeletePlaylist))
			playlistRoute.Put("/:uid", reqEditorRole, hs.ValidateOrgPlaylist, routing.Wrap(hs.UpdatePlaylist))
			playlistRoute.Post("/", reqEditorRole, routing.Wrap(hs.CreatePlaylist))
		})

		// Search
		apiRoute.Get("/search/sorting", routing.Wrap(hs.ListSortOptions))
		apiRoute.Get("/search/", routing.Wrap(hs.Search))

		// metrics
		// DataSource w/ expressions
		apiRoute.Post("/ds/query", authorize(reqSignedIn, ac.EvalPermission(datasources.ActionQuery)), routing.Wrap(hs.QueryMetricsV2))

		apiRoute.Group("/alerts", func(alertsRoute routing.RouteRegister) {
			alertsRoute.Post("/test", routing.Wrap(hs.AlertTest))
			alertsRoute.Post("/:alertId/pause", reqEditorRole, routing.Wrap(hs.PauseAlert(setting.AlertingEnabled)))
			alertsRoute.Get("/:alertId", hs.ValidateOrgAlert, routing.Wrap(hs.GetAlert))
			alertsRoute.Get("/", routing.Wrap(hs.GetAlerts))
			alertsRoute.Get("/states-for-dashboard", routing.Wrap(hs.GetAlertStatesForDashboard))
		})

		var notifiersAuthHandler web.Handler
		if hs.Cfg.UnifiedAlerting.IsEnabled() {
			notifiersAuthHandler = reqSignedIn
		} else {
			notifiersAuthHandler = reqEditorRole
		}

		apiRoute.Get("/alert-notifiers", notifiersAuthHandler, routing.Wrap(
			hs.GetAlertNotifiers(hs.Cfg.UnifiedAlerting.IsEnabled())),
		)

		apiRoute.Group("/alert-notifications", func(alertNotifications routing.RouteRegister) {
			alertNotifications.Get("/", routing.Wrap(hs.GetAlertNotifications))
			alertNotifications.Post("/test", routing.Wrap(hs.NotificationTest))
			alertNotifications.Post("/", routing.Wrap(hs.CreateAlertNotification))
			alertNotifications.Put("/:notificationId", routing.Wrap(hs.UpdateAlertNotification))
			alertNotifications.Get("/:notificationId", routing.Wrap(hs.GetAlertNotificationByID))
			alertNotifications.Delete("/:notificationId", routing.Wrap(hs.DeleteAlertNotification))
			alertNotifications.Get("/uid/:uid", routing.Wrap(hs.GetAlertNotificationByUID))
			alertNotifications.Put("/uid/:uid", routing.Wrap(hs.UpdateAlertNotificationByUID))
			alertNotifications.Delete("/uid/:uid", routing.Wrap(hs.DeleteAlertNotificationByUID))
		}, reqEditorRole)

		// alert notifications without requirement of user to be org editor
		apiRoute.Group("/alert-notifications", func(orgRoute routing.RouteRegister) {
			orgRoute.Get("/lookup", routing.Wrap(hs.GetAlertNotificationLookup))
		})

		apiRoute.Get("/annotations", authorize(reqSignedIn, ac.EvalPermission(ac.ActionAnnotationsRead)), routing.Wrap(hs.GetAnnotations))
		apiRoute.Post("/annotations/mass-delete", authorize(reqOrgAdmin, ac.EvalPermission(ac.ActionAnnotationsDelete)), routing.Wrap(hs.MassDeleteAnnotations))

		apiRoute.Group("/annotations", func(annotationsRoute routing.RouteRegister) {
			annotationsRoute.Post("/", authorize(reqSignedIn, ac.EvalPermission(ac.ActionAnnotationsCreate)), routing.Wrap(hs.PostAnnotation))
			annotationsRoute.Get("/:annotationId", authorize(reqSignedIn, ac.EvalPermission(ac.ActionAnnotationsRead, ac.ScopeAnnotationsID)), routing.Wrap(hs.GetAnnotationByID))
			annotationsRoute.Delete("/:annotationId", authorize(reqSignedIn, ac.EvalPermission(ac.ActionAnnotationsDelete, ac.ScopeAnnotationsID)), routing.Wrap(hs.DeleteAnnotationByID))
			annotationsRoute.Put("/:annotationId", authorize(reqSignedIn, ac.EvalPermission(ac.ActionAnnotationsWrite, ac.ScopeAnnotationsID)), routing.Wrap(hs.UpdateAnnotation))
			annotationsRoute.Patch("/:annotationId", authorize(reqSignedIn, ac.EvalPermission(ac.ActionAnnotationsWrite, ac.ScopeAnnotationsID)), routing.Wrap(hs.PatchAnnotation))
			annotationsRoute.Post("/graphite", authorize(reqEditorRole, ac.EvalPermission(ac.ActionAnnotationsCreate, ac.ScopeAnnotationsTypeOrganization)), routing.Wrap(hs.PostGraphiteAnnotation))
			annotationsRoute.Get("/tags", authorize(reqSignedIn, ac.EvalPermission(ac.ActionAnnotationsRead)), routing.Wrap(hs.GetAnnotationTags))
		})

		apiRoute.Post("/frontend-metrics", routing.Wrap(hs.PostFrontendMetrics))

		apiRoute.Group("/live", func(liveRoute routing.RouteRegister) {
			// the channel path is in the name
			liveRoute.Post("/publish", routing.Wrap(hs.Live.HandleHTTPPublish))

			// POST influx line protocol.
			liveRoute.Post("/push/:streamId", hs.LivePushGateway.Handle)

			// List available streams and fields
			liveRoute.Get("/list", routing.Wrap(hs.Live.HandleListHTTP))

			// Some channels may have info
			liveRoute.Get("/info/*", routing.Wrap(hs.Live.HandleInfoHTTP))

			if hs.Features.IsEnabled(featuremgmt.FlagLivePipeline) {
				// POST Live data to be processed according to channel rules.
				liveRoute.Post("/pipeline/push/*", hs.LivePushGateway.HandlePipelinePush)
				liveRoute.Post("/pipeline-convert-test", routing.Wrap(hs.Live.HandlePipelineConvertTestHTTP), reqOrgAdmin)
				liveRoute.Get("/pipeline-entities", routing.Wrap(hs.Live.HandlePipelineEntitiesListHTTP), reqOrgAdmin)
				liveRoute.Get("/channel-rules", routing.Wrap(hs.Live.HandleChannelRulesListHTTP), reqOrgAdmin)
				liveRoute.Post("/channel-rules", routing.Wrap(hs.Live.HandleChannelRulesPostHTTP), reqOrgAdmin)
				liveRoute.Put("/channel-rules", routing.Wrap(hs.Live.HandleChannelRulesPutHTTP), reqOrgAdmin)
				liveRoute.Delete("/channel-rules", routing.Wrap(hs.Live.HandleChannelRulesDeleteHTTP), reqOrgAdmin)
				liveRoute.Get("/write-configs", routing.Wrap(hs.Live.HandleWriteConfigsListHTTP), reqOrgAdmin)
				liveRoute.Post("/write-configs", routing.Wrap(hs.Live.HandleWriteConfigsPostHTTP), reqOrgAdmin)
				liveRoute.Put("/write-configs", routing.Wrap(hs.Live.HandleWriteConfigsPutHTTP), reqOrgAdmin)
				liveRoute.Delete("/write-configs", routing.Wrap(hs.Live.HandleWriteConfigsDeleteHTTP), reqOrgAdmin)
			}
		})

		// short urls
		apiRoute.Post("/short-urls", routing.Wrap(hs.createShortURL))

		apiRoute.Group("/comments", func(commentRoute routing.RouteRegister) {
			commentRoute.Post("/get", routing.Wrap(hs.commentsGet))
			commentRoute.Post("/create", routing.Wrap(hs.commentsCreate))
		})
	}, reqSignedIn)

	// admin api
	r.Group("/api/admin", func(adminRoute routing.RouteRegister) {
		adminRoute.Get("/settings", authorize(reqGrafanaAdmin, ac.EvalPermission(ac.ActionSettingsRead)), routing.Wrap(hs.AdminGetSettings))
		if hs.Features.IsEnabled(featuremgmt.FlagShowFeatureFlagsInUI) {
			adminRoute.Get("/settings/features", authorize(reqGrafanaAdmin, ac.EvalPermission(ac.ActionSettingsRead)), hs.Features.HandleGetSettings)
		}
		adminRoute.Get("/stats", authorize(reqGrafanaAdmin, ac.EvalPermission(ac.ActionServerStatsRead)), routing.Wrap(hs.AdminGetStats))
		adminRoute.Post("/pause-all-alerts", reqGrafanaAdmin, routing.Wrap(hs.PauseAllAlerts(setting.AlertingEnabled)))

		if hs.ThumbService != nil && hs.Features.IsEnabled(featuremgmt.FlagDashboardPreviewsAdmin) {
			adminRoute.Post("/crawler/start", reqGrafanaAdmin, routing.Wrap(hs.ThumbService.StartCrawler))
			adminRoute.Post("/crawler/stop", reqGrafanaAdmin, routing.Wrap(hs.ThumbService.StopCrawler))
			adminRoute.Get("/crawler/status", reqGrafanaAdmin, routing.Wrap(hs.ThumbService.CrawlerStatus))
		}

		if hs.Features.IsEnabled(featuremgmt.FlagExport) {
			adminRoute.Get("/export", reqGrafanaAdmin, routing.Wrap(hs.ExportService.HandleGetStatus))
			adminRoute.Post("/export", reqGrafanaAdmin, routing.Wrap(hs.ExportService.HandleRequestExport))
			adminRoute.Post("/export/stop", reqGrafanaAdmin, routing.Wrap(hs.ExportService.HandleRequestStop))
			adminRoute.Get("/export/options", reqGrafanaAdmin, routing.Wrap(hs.ExportService.HandleGetOptions))
		}

		adminRoute.Post("/encryption/rotate-data-keys", reqGrafanaAdmin, routing.Wrap(hs.AdminRotateDataEncryptionKeys))
		adminRoute.Post("/encryption/reencrypt-data-keys", reqGrafanaAdmin, routing.Wrap(hs.AdminReEncryptEncryptionKeys))
		adminRoute.Post("/encryption/reencrypt-secrets", reqGrafanaAdmin, routing.Wrap(hs.AdminReEncryptSecrets))
		adminRoute.Post("/encryption/rollback-secrets", reqGrafanaAdmin, routing.Wrap(hs.AdminRollbackSecrets))

		adminRoute.Post("/provisioning/dashboards/reload", authorize(reqGrafanaAdmin, ac.EvalPermission(ActionProvisioningReload, ScopeProvisionersDashboards)), routing.Wrap(hs.AdminProvisioningReloadDashboards))
		adminRoute.Post("/provisioning/plugins/reload", authorize(reqGrafanaAdmin, ac.EvalPermission(ActionProvisioningReload, ScopeProvisionersPlugins)), routing.Wrap(hs.AdminProvisioningReloadPlugins))
		adminRoute.Post("/provisioning/datasources/reload", authorize(reqGrafanaAdmin, ac.EvalPermission(ActionProvisioningReload, ScopeProvisionersDatasources)), routing.Wrap(hs.AdminProvisioningReloadDatasources))
		adminRoute.Post("/provisioning/notifications/reload", authorize(reqGrafanaAdmin, ac.EvalPermission(ActionProvisioningReload, ScopeProvisionersNotifications)), routing.Wrap(hs.AdminProvisioningReloadNotifications))
		adminRoute.Post("/provisioning/alerting/reload", authorize(reqGrafanaAdmin, ac.EvalPermission(ActionProvisioningReload, ScopeProvisionersAlertRules)), routing.Wrap(hs.AdminProvisioningReloadAlerting))

		adminRoute.Post("/ldap/reload", authorize(reqGrafanaAdmin, ac.EvalPermission(ac.ActionLDAPConfigReload)), routing.Wrap(hs.ReloadLDAPCfg))
		adminRoute.Post("/ldap/sync/:id", authorize(reqGrafanaAdmin, ac.EvalPermission(ac.ActionLDAPUsersSync)), routing.Wrap(hs.PostSyncUserWithLDAP))
		adminRoute.Get("/ldap/:username", authorize(reqGrafanaAdmin, ac.EvalPermission(ac.ActionLDAPUsersRead)), routing.Wrap(hs.GetUserFromLDAP))
		adminRoute.Get("/ldap/status", authorize(reqGrafanaAdmin, ac.EvalPermission(ac.ActionLDAPStatusRead)), routing.Wrap(hs.GetLDAPStatus))
	})

	// Administering users
	r.Group("/api/admin/users", func(adminUserRoute routing.RouteRegister) {
		userIDScope := ac.Scope("global.users", "id", ac.Parameter(":id"))

		adminUserRoute.Post("/", authorize(reqGrafanaAdmin, ac.EvalPermission(ac.ActionUsersCreate)), routing.Wrap(hs.AdminCreateUser))
		adminUserRoute.Put("/:id/password", authorize(reqGrafanaAdmin, ac.EvalPermission(ac.ActionUsersPasswordUpdate, userIDScope)), routing.Wrap(hs.AdminUpdateUserPassword))
		adminUserRoute.Put("/:id/permissions", authorize(reqGrafanaAdmin, ac.EvalPermission(ac.ActionUsersPermissionsUpdate, userIDScope)), routing.Wrap(hs.AdminUpdateUserPermissions))
		adminUserRoute.Delete("/:id", authorize(reqGrafanaAdmin, ac.EvalPermission(ac.ActionUsersDelete, userIDScope)), routing.Wrap(hs.AdminDeleteUser))
		adminUserRoute.Post("/:id/disable", authorize(reqGrafanaAdmin, ac.EvalPermission(ac.ActionUsersDisable, userIDScope)), routing.Wrap(hs.AdminDisableUser))
		adminUserRoute.Post("/:id/enable", authorize(reqGrafanaAdmin, ac.EvalPermission(ac.ActionUsersEnable, userIDScope)), routing.Wrap(hs.AdminEnableUser))
		adminUserRoute.Get("/:id/quotas", authorize(reqGrafanaAdmin, ac.EvalPermission(ac.ActionUsersQuotasList, userIDScope)), routing.Wrap(hs.GetUserQuotas))
		adminUserRoute.Put("/:id/quotas/:target", authorize(reqGrafanaAdmin, ac.EvalPermission(ac.ActionUsersQuotasUpdate, userIDScope)), routing.Wrap(hs.UpdateUserQuota))

		adminUserRoute.Post("/:id/logout", authorize(reqGrafanaAdmin, ac.EvalPermission(ac.ActionUsersLogout, userIDScope)), routing.Wrap(hs.AdminLogoutUser))
		adminUserRoute.Get("/:id/auth-tokens", authorize(reqGrafanaAdmin, ac.EvalPermission(ac.ActionUsersAuthTokenList, userIDScope)), routing.Wrap(hs.AdminGetUserAuthTokens))
		adminUserRoute.Post("/:id/revoke-auth-token", authorize(reqGrafanaAdmin, ac.EvalPermission(ac.ActionUsersAuthTokenUpdate, userIDScope)), routing.Wrap(hs.AdminRevokeUserAuthToken))
	})

	// rendering
	r.Get("/render/*", reqSignedIn, hs.RenderToPng)

	// grafana.net proxy
	r.Any("/api/gnet/*", reqSignedIn, hs.ProxyGnetRequest)

	// Gravatar service
	r.Get("/avatar/:hash", hs.AvatarCacheServer.Handler)

	// Snapshots
	r.Post("/api/snapshots/", reqSnapshotPublicModeOrSignedIn, hs.CreateDashboardSnapshot)
	r.Get("/api/snapshot/shared-options/", reqSignedIn, GetSharingOptions)
	r.Get("/api/snapshots/:key", routing.Wrap(hs.GetDashboardSnapshot))
	r.Get("/api/snapshots-delete/:deleteKey", reqSnapshotPublicModeOrSignedIn, routing.Wrap(hs.DeleteDashboardSnapshotByDeleteKey))
	r.Delete("/api/snapshots/:key", reqEditorRole, routing.Wrap(hs.DeleteDashboardSnapshot))

	// Frontend logs
	sourceMapStore := frontendlogging.NewSourceMapStore(hs.Cfg, hs.pluginStaticRouteResolver, frontendlogging.ReadSourceMapFromFS)
	r.Post("/log", middleware.RateLimit(hs.Cfg.Sentry.EndpointRPS, hs.Cfg.Sentry.EndpointBurst, time.Now),
		routing.Wrap(NewFrontendLogMessageHandler(sourceMapStore)))
	r.Post("/log-grafana-javascript-agent", middleware.RateLimit(hs.Cfg.GrafanaJavascriptAgent.EndpointRPS, hs.Cfg.GrafanaJavascriptAgent.EndpointBurst, time.Now),
		routing.Wrap(GrafanaJavascriptAgentLogMessageHandler(sourceMapStore)))
}<|MERGE_RESOLUTION|>--- conflicted
+++ resolved
@@ -260,7 +260,6 @@
 		})
 
 		if hs.Features.IsEnabled(featuremgmt.FlagStorage) {
-<<<<<<< HEAD
 			apiRoute.Group("/storage", func(storageRoute routing.RouteRegister) {
 				storageRoute.Get("/list/", routing.Wrap(hs.StorageService.List))
 				storageRoute.Get("/list/*", routing.Wrap(hs.StorageService.List))
@@ -272,12 +271,6 @@
 				storageRoute.Post("/createFolder", reqGrafanaAdmin, routing.Wrap(hs.StorageService.CreateFolder))
 				storageRoute.Post("/deleteFolder", reqGrafanaAdmin, routing.Wrap(hs.StorageService.DeleteFolder))
 			})
-
-			apiRoute.Group("/entity", hs.entityStore.RegisterEntityRoutes)
-			apiRoute.Group("/kinds", hs.entityStore.RegisterKindsRoutes)
-=======
-			apiRoute.Group("/storage", hs.StorageService.RegisterHTTPRoutes)
->>>>>>> 25de3835
 		}
 
 		// current org
