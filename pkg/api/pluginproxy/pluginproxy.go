package pluginproxy

import (
	"bytes"
	"encoding/json"
	"io"
	"net/http"
	"net/url"

	"github.com/grafana/grafana/pkg/infra/tracing"
	"github.com/grafana/grafana/pkg/models"
	"github.com/grafana/grafana/pkg/plugins"
	"github.com/grafana/grafana/pkg/services/pluginsettings"
	"github.com/grafana/grafana/pkg/services/secrets"
	"github.com/grafana/grafana/pkg/setting"
	"github.com/grafana/grafana/pkg/util"
	"github.com/grafana/grafana/pkg/util/proxyutil"
	"github.com/grafana/grafana/pkg/web"
	"go.opentelemetry.io/otel/attribute"
)

type PluginProxy struct {
	ps             *pluginsettings.DTO
	pluginRoutes   []*plugins.Route
	ctx            *models.ReqContext
	proxyPath      string
	matchedRoute   *plugins.Route
	cfg            *setting.Cfg
	secretsService secrets.Service
	tracer         tracing.Tracer
	transport      *http.Transport
}

<<<<<<< HEAD
// NewPluginProxy creates a plugin proxy.
func NewPluginProxy(ps *pluginsettings.DTO, routes []*plugins.Route, ctx *models.ReqContext,
	proxyPath string, cfg *setting.Cfg, secretsService secrets.Service, tracer tracing.Tracer,
	transport *http.Transport) (*PluginProxy, error) {
	return &PluginProxy{
		ps:             ps,
		pluginRoutes:   routes,
		ctx:            ctx,
		proxyPath:      proxyPath,
		cfg:            cfg,
		secretsService: secretsService,
		tracer:         tracer,
		transport:      transport,
	}, nil
}

func (proxy *PluginProxy) HandleRequest() {
	// found route if there are any
	for _, route := range proxy.pluginRoutes {
		// method match
		if route.Method != "" && route.Method != "*" && route.Method != proxy.ctx.Req.Method {
			continue
=======
// NewApiPluginProxy create a plugin proxy
func NewApiPluginProxy(ctx *models.ReqContext, proxyPath string, route *plugins.Route,
	appID string, cfg *setting.Cfg, pluginSettingsService pluginsettings.Service,
	secretsService secrets.Service) *httputil.ReverseProxy {
	appProxyLogger := logger.New(
		"userId", ctx.UserID,
		"orgId", ctx.OrgID,
		"uname", ctx.Login,
		"app", appID,
		"path", ctx.Req.URL.Path,
		"remote_addr", ctx.RemoteAddr(),
		"referer", ctx.Req.Referer(),
	)

	director := func(req *http.Request) {
		query := pluginsettings.GetByPluginIDArgs{OrgID: ctx.OrgID, PluginID: appID}
		ps, err := pluginSettingsService.GetPluginSettingByPluginID(ctx.Req.Context(), &query)
		if err != nil {
			ctx.JsonApiErr(500, "Failed to fetch plugin settings", err)
			return
>>>>>>> a31d96d2
		}

		t := web.NewTree()
		t.Add(route.Path, nil)
		_, params, isMatch := t.Match(proxy.proxyPath)

		if !isMatch {
			continue
		}

		if route.ReqRole.IsValid() {
			if !proxy.ctx.HasUserRole(route.ReqRole) {
				proxy.ctx.JsonApiErr(http.StatusForbidden, "plugin proxy route access denied", nil)
				return
			}
		}

		if path, exists := params["*"]; exists {
			proxy.proxyPath = path
		} else {
			proxy.proxyPath = ""
		}

		proxy.matchedRoute = route
		break
	}

	if proxy.matchedRoute == nil {
		proxy.ctx.JsonApiErr(http.StatusNotFound, "plugin route match not found", nil)
		return
	}

	traceID := tracing.TraceIDFromContext(proxy.ctx.Req.Context(), false)
	proxyErrorLogger := logger.New(
		"userId", proxy.ctx.UserId,
		"orgId", proxy.ctx.OrgId,
		"uname", proxy.ctx.Login,
		"path", proxy.ctx.Req.URL.Path,
		"remote_addr", proxy.ctx.RemoteAddr(),
		"referer", proxy.ctx.Req.Referer(),
		"traceID", traceID,
	)

	reverseProxy := proxyutil.NewReverseProxy(
		proxyErrorLogger,
		proxy.director,
		proxyutil.WithTransport(proxy.transport),
	)

	proxy.logRequest()
	ctx, span := proxy.tracer.Start(proxy.ctx.Req.Context(), "plugin reverse proxy")
	defer span.End()

	proxy.ctx.Req = proxy.ctx.Req.WithContext(ctx)

	span.SetAttributes("user", proxy.ctx.SignedInUser.Login, attribute.Key("user").String(proxy.ctx.SignedInUser.Login))
	span.SetAttributes("org_id", proxy.ctx.SignedInUser.OrgId, attribute.Key("org_id").Int64(proxy.ctx.SignedInUser.OrgId))

	proxy.tracer.Inject(ctx, proxy.ctx.Req.Header, span)

	reverseProxy.ServeHTTP(proxy.ctx.Resp, proxy.ctx.Req)
}

func (proxy PluginProxy) director(req *http.Request) {
	secureJsonData, err := proxy.secretsService.DecryptJsonData(proxy.ctx.Req.Context(), proxy.ps.SecureJSONData)
	if err != nil {
		proxy.ctx.JsonApiErr(500, "Failed to decrypt plugin settings", err)
		return
	}

	data := templateData{
		JsonData:       proxy.ps.JSONData,
		SecureJsonData: secureJsonData,
	}

	interpolatedURL, err := interpolateString(proxy.matchedRoute.URL, data)
	if err != nil {
		proxy.ctx.JsonApiErr(500, "Could not interpolate plugin route url", err)
		return
	}
	targetURL, err := url.Parse(interpolatedURL)
	if err != nil {
		proxy.ctx.JsonApiErr(500, "Could not parse url", err)
		return
	}
	req.URL.Scheme = targetURL.Scheme
	req.URL.Host = targetURL.Host
	req.Host = targetURL.Host
	req.URL.Path = util.JoinURLFragments(targetURL.Path, proxy.proxyPath)

	// clear cookie headers
	req.Header.Del("Cookie")
	req.Header.Del("Set-Cookie")

	// Create a HTTP header with the context in it.
	ctxJSON, err := json.Marshal(proxy.ctx.SignedInUser)
	if err != nil {
		proxy.ctx.JsonApiErr(500, "failed to marshal context to json.", err)
		return
	}

	req.Header.Set("X-Grafana-Context", string(ctxJSON))

	applyUserHeader(proxy.cfg.SendUserHeader, req, proxy.ctx.SignedInUser)

	if err := addHeaders(&req.Header, proxy.matchedRoute, data); err != nil {
		proxy.ctx.JsonApiErr(500, "Failed to render plugin headers", err)
		return
	}

	if err := setBodyContent(req, proxy.matchedRoute, data); err != nil {
		logger.Error("Failed to set plugin route body content", "error", err)
	}
}

func (proxy PluginProxy) logRequest() {
	if !proxy.cfg.DataProxyLogging {
		return
	}

	var body string
<<<<<<< HEAD
	if proxy.ctx.Req.Body != nil {
		buffer, err := ioutil.ReadAll(proxy.ctx.Req.Body)
		if err == nil {
			proxy.ctx.Req.Body = ioutil.NopCloser(bytes.NewBuffer(buffer))
=======
	if c.Req.Body != nil {
		buffer, err := io.ReadAll(c.Req.Body)
		if err == nil {
			c.Req.Body = io.NopCloser(bytes.NewBuffer(buffer))
>>>>>>> a31d96d2
			body = string(buffer)
		}
	}

	logger.Info("Proxying incoming request",
<<<<<<< HEAD
		"userid", proxy.ctx.UserId,
		"orgid", proxy.ctx.OrgId,
		"username", proxy.ctx.Login,
		"app", proxy.ps.PluginID,
		"uri", proxy.ctx.Req.RequestURI,
		"method", proxy.ctx.Req.Method,
=======
		"userid", c.UserID,
		"orgid", c.OrgID,
		"username", c.Login,
		"app", appID,
		"uri", c.Req.RequestURI,
		"method", c.Req.Method,
>>>>>>> a31d96d2
		"body", body)
}

type templateData struct {
	JsonData       map[string]interface{}
	SecureJsonData map[string]string
}<|MERGE_RESOLUTION|>--- conflicted
+++ resolved
@@ -31,7 +31,6 @@
 	transport      *http.Transport
 }
 
-<<<<<<< HEAD
 // NewPluginProxy creates a plugin proxy.
 func NewPluginProxy(ps *pluginsettings.DTO, routes []*plugins.Route, ctx *models.ReqContext,
 	proxyPath string, cfg *setting.Cfg, secretsService secrets.Service, tracer tracing.Tracer,
@@ -54,28 +53,6 @@
 		// method match
 		if route.Method != "" && route.Method != "*" && route.Method != proxy.ctx.Req.Method {
 			continue
-=======
-// NewApiPluginProxy create a plugin proxy
-func NewApiPluginProxy(ctx *models.ReqContext, proxyPath string, route *plugins.Route,
-	appID string, cfg *setting.Cfg, pluginSettingsService pluginsettings.Service,
-	secretsService secrets.Service) *httputil.ReverseProxy {
-	appProxyLogger := logger.New(
-		"userId", ctx.UserID,
-		"orgId", ctx.OrgID,
-		"uname", ctx.Login,
-		"app", appID,
-		"path", ctx.Req.URL.Path,
-		"remote_addr", ctx.RemoteAddr(),
-		"referer", ctx.Req.Referer(),
-	)
-
-	director := func(req *http.Request) {
-		query := pluginsettings.GetByPluginIDArgs{OrgID: ctx.OrgID, PluginID: appID}
-		ps, err := pluginSettingsService.GetPluginSettingByPluginID(ctx.Req.Context(), &query)
-		if err != nil {
-			ctx.JsonApiErr(500, "Failed to fetch plugin settings", err)
-			return
->>>>>>> a31d96d2
 		}
 
 		t := web.NewTree()
@@ -110,8 +87,8 @@
 
 	traceID := tracing.TraceIDFromContext(proxy.ctx.Req.Context(), false)
 	proxyErrorLogger := logger.New(
-		"userId", proxy.ctx.UserId,
-		"orgId", proxy.ctx.OrgId,
+		"userId", proxy.ctx.UserID,
+		"orgId", proxy.ctx.OrgID,
 		"uname", proxy.ctx.Login,
 		"path", proxy.ctx.Req.URL.Path,
 		"remote_addr", proxy.ctx.RemoteAddr(),
@@ -132,7 +109,7 @@
 	proxy.ctx.Req = proxy.ctx.Req.WithContext(ctx)
 
 	span.SetAttributes("user", proxy.ctx.SignedInUser.Login, attribute.Key("user").String(proxy.ctx.SignedInUser.Login))
-	span.SetAttributes("org_id", proxy.ctx.SignedInUser.OrgId, attribute.Key("org_id").Int64(proxy.ctx.SignedInUser.OrgId))
+	span.SetAttributes("org_id", proxy.ctx.SignedInUser.OrgID, attribute.Key("org_id").Int64(proxy.ctx.SignedInUser.OrgID))
 
 	proxy.tracer.Inject(ctx, proxy.ctx.Req.Header, span)
 
@@ -197,37 +174,21 @@
 	}
 
 	var body string
-<<<<<<< HEAD
 	if proxy.ctx.Req.Body != nil {
-		buffer, err := ioutil.ReadAll(proxy.ctx.Req.Body)
+		buffer, err := io.ReadAll(proxy.ctx.Req.Body)
 		if err == nil {
-			proxy.ctx.Req.Body = ioutil.NopCloser(bytes.NewBuffer(buffer))
-=======
-	if c.Req.Body != nil {
-		buffer, err := io.ReadAll(c.Req.Body)
-		if err == nil {
-			c.Req.Body = io.NopCloser(bytes.NewBuffer(buffer))
->>>>>>> a31d96d2
+			proxy.ctx.Req.Body = io.NopCloser(bytes.NewBuffer(buffer))
 			body = string(buffer)
 		}
 	}
 
 	logger.Info("Proxying incoming request",
-<<<<<<< HEAD
-		"userid", proxy.ctx.UserId,
-		"orgid", proxy.ctx.OrgId,
+		"userid", proxy.ctx.UserID,
+		"orgid", proxy.ctx.OrgID,
 		"username", proxy.ctx.Login,
 		"app", proxy.ps.PluginID,
 		"uri", proxy.ctx.Req.RequestURI,
 		"method", proxy.ctx.Req.Method,
-=======
-		"userid", c.UserID,
-		"orgid", c.OrgID,
-		"username", c.Login,
-		"app", appID,
-		"uri", c.Req.RequestURI,
-		"method", c.Req.Method,
->>>>>>> a31d96d2
 		"body", body)
 }
 
