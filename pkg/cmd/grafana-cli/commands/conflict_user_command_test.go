package commands

import (
	"context"
	"fmt"
	"testing"

	"github.com/grafana/grafana/pkg/services/sqlstore"
	"github.com/grafana/grafana/pkg/services/user"
	"github.com/stretchr/testify/require"
	"github.com/urfave/cli/v2"
)

func TestUserManagerListConflictingUsers(t *testing.T) {
	t.Run("should get conflicting users", func(t *testing.T) {
		// Restore after destructive operation
		sqlStore := sqlstore.InitTestDB(t)

		for i := 0; i < 5; i++ {
			cmd := user.CreateUserCommand{
				Email: fmt.Sprint("user", i, "@test.com"),
				Name:  fmt.Sprint("user", i),
				Login: fmt.Sprint("loginuser", i),
				OrgID: 1,
			}
			_, err := sqlStore.CreateUser(context.Background(), cmd)
			require.Nil(t, err)
		}

		// "Skipping conflicting users test for mysql as it does make unique constraint case insensitive by default
		if sqlStore.GetDialect().DriverName() != "mysql" {
			dupUserEmailcmd := user.CreateUserCommand{
				Email: "USERDUPLICATETEST1@TEST.COM",
				Name:  "user name 1",
				Login: "USER_DUPLICATE_TEST_1_LOGIN",
			}
			_, err := sqlStore.CreateUser(context.Background(), dupUserEmailcmd)
			require.NoError(t, err)

			// add additional user with conflicting login where DOMAIN is upper case
			dupUserLogincmd := user.CreateUserCommand{
				Email: "userduplicatetest1@test.com",
				Name:  "user name 1",
				Login: "user_duplicate_test_1_login",
			}
			_, err = sqlStore.CreateUser(context.Background(), dupUserLogincmd)
			require.NoError(t, err)
			m, err := GetUsersWithConflictingEmailsOrLogins(&cli.Context{Context: context.Background()})
			require.NoError(t, err)
			require.Equal(t, 2, len(m))
		}
	})
}

func TestMergeUser(t *testing.T) {
	t.Run("should be able to merge user", func(t *testing.T) {
		// Restore after destructive operation
		sqlStore := sqlstore.InitTestDB(t)

		const testOrgID int64 = 1
		// "Skipping conflicting users test for mysql as it does make unique constraint case insensitive by default
		if sqlStore.GetDialect().DriverName() != "mysql" {
			// setup
			dupUserEmailcmd := user.CreateUserCommand{
				Email: "USERDUPLICATETEST1@TEST.COM",
				Name:  "user name 1",
				Login: "USER_DUPLICATE_TEST_1_LOGIN",
				OrgID: testOrgID,
			}
			userWithUpperCase, err := sqlStore.CreateUser(context.Background(), dupUserEmailcmd)
			require.NoError(t, err)

			// add additional user with conflicting login where DOMAIN is upper case
			dupUserLogincmd := user.CreateUserCommand{
				Email: "userduplicatetest1@test.com",
				Name:  "user name 1",
				Login: "user_duplicate_test_1_login",
				OrgID: testOrgID,
			}
			userWithLowerCase, err := sqlStore.CreateUser(context.Background(), dupUserLogincmd)
			require.NoError(t, err)
			// fromUser should be replaced by userWithLowerCase
			team1, err := sqlStore.CreateTeam("group1 name", "test1@test.com", testOrgID)
			require.NoError(t, err)
			err = sqlStore.AddTeamMember(userWithUpperCase.ID, testOrgID, team1.Id, false, 0)
			require.NoError(t, err)
			// setup finished

			_, err = GetUsersWithConflictingEmailsOrLogins(&cli.Context{Context: context.Background()})
			require.NoError(t, err)
			// TODO: fix this test
			_ = mergeUser(context.Background(), userWithLowerCase.ID, nil, sqlStore)
			// require.NoError(t, mergeErr)

<<<<<<< HEAD
			// start test
			// fromUser should be deleted after merger
			t.Logf("testing getting user")
			query := &models.GetUserByIdQuery{Id: userWithUpperCase.ID}
			err = sqlStore.GetUserById(context.Background(), query)
			require.Error(t, user.ErrUserNotFound, err)
=======
			// // start test
			// // fromUser should be deleted after merger
			// t.Logf("testing getting user")
			// query := &models.GetUserByIdQuery{Id: userWithUpperCase.ID}
			// err = sqlStore.GetUserById(context.Background(), query)
			// require.Error(t, user.ErrUserNotFound, err)
>>>>>>> 7846af50

			// testUser := &models.SignedInUser{
			// 	OrgId: testOrgID,
			// 	Permissions: map[int64]map[string][]string{
			// 		1: {
			// 			ac.ActionTeamsRead:    []string{ac.ScopeTeamsAll},
			// 			ac.ActionOrgUsersRead: []string{ac.ScopeUsersAll},
			// 		},
			// 	},
			// }
			// t.Logf("testing getting team member")
			// q1 := &models.GetTeamMembersQuery{OrgId: testOrgID, TeamId: team1.Id, SignedInUser: testUser}
			// err = sqlStore.GetTeamMembers(context.Background(), q1)
			// require.NoError(t, err)
			// require.Equal(t, 0, len(q1.Result))
		}
	})
}<|MERGE_RESOLUTION|>--- conflicted
+++ resolved
@@ -92,21 +92,12 @@
 			_ = mergeUser(context.Background(), userWithLowerCase.ID, nil, sqlStore)
 			// require.NoError(t, mergeErr)
 
-<<<<<<< HEAD
-			// start test
-			// fromUser should be deleted after merger
-			t.Logf("testing getting user")
-			query := &models.GetUserByIdQuery{Id: userWithUpperCase.ID}
-			err = sqlStore.GetUserById(context.Background(), query)
-			require.Error(t, user.ErrUserNotFound, err)
-=======
 			// // start test
 			// // fromUser should be deleted after merger
 			// t.Logf("testing getting user")
 			// query := &models.GetUserByIdQuery{Id: userWithUpperCase.ID}
 			// err = sqlStore.GetUserById(context.Background(), query)
 			// require.Error(t, user.ErrUserNotFound, err)
->>>>>>> 7846af50
 
 			// testUser := &models.SignedInUser{
 			// 	OrgId: testOrgID,
