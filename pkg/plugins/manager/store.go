--- conflicted
+++ resolved
@@ -2,11 +2,8 @@
 
 import (
 	"context"
-<<<<<<< HEAD
 	"fmt"
 	"os"
-=======
->>>>>>> addeba7f
 	"path/filepath"
 	"strings"
 
