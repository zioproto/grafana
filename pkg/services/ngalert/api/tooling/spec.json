{
  "consumes": [
    "application/json"
  ],
  "produces": [
    "application/json"
  ],
  "schemes": [
    "http",
    "https"
  ],
  "swagger": "2.0",
  "info": {
    "description": "Package definitions includes the types required for generating or consuming an OpenAPI\nspec for the Grafana Alerting API.",
    "title": "Grafana Alerting API.",
    "version": "1.1.0"
  },
  "basePath": "/api/v1",
  "paths": {
    "/api/alertmanager/grafana/api/v2/alerts": {
      "get": {
        "description": "get alertmanager alerts",
        "tags": [
          "alertmanager"
        ],
        "operationId": "RouteGetGrafanaAMAlerts",
        "parameters": [
          {
            "type": "boolean",
            "default": true,
            "description": "Show active alerts",
            "name": "active",
            "in": "query"
          },
          {
            "type": "boolean",
            "default": true,
            "description": "Show silenced alerts",
            "name": "silenced",
            "in": "query"
          },
          {
            "type": "boolean",
            "default": true,
            "description": "Show inhibited alerts",
            "name": "inhibited",
            "in": "query"
          },
          {
            "type": "array",
            "items": {
              "type": "string"
            },
            "description": "A list of matchers to filter alerts by",
            "name": "filter",
            "in": "query"
          },
          {
            "type": "string",
            "description": "A regex matching receivers to filter alerts by",
            "name": "receiver",
            "in": "query"
          }
        ],
        "responses": {
          "200": {
            "description": "gettableAlerts",
            "schema": {
              "$ref": "#/definitions/gettableAlerts"
            }
          },
          "400": {
            "description": "ValidationError",
            "schema": {
              "$ref": "#/definitions/ValidationError"
            }
          }
        }
      },
      "post": {
        "description": "create alertmanager alerts",
        "tags": [
          "alertmanager"
        ],
        "operationId": "RoutePostGrafanaAMAlerts",
        "parameters": [
          {
            "name": "PostableAlerts",
            "in": "body",
            "schema": {
              "type": "array",
              "items": {
                "$ref": "#/definitions/postableAlert"
              }
            }
          }
        ],
        "responses": {
          "200": {
            "description": "Ack",
            "schema": {
              "$ref": "#/definitions/Ack"
            }
          },
          "400": {
            "description": "ValidationError",
            "schema": {
              "$ref": "#/definitions/ValidationError"
            }
          }
        }
      }
    },
    "/api/alertmanager/grafana/api/v2/alerts/groups": {
      "get": {
        "description": "get alertmanager alerts",
        "tags": [
          "alertmanager"
        ],
        "operationId": "RouteGetGrafanaAMAlertGroups",
        "parameters": [
          {
            "type": "boolean",
            "default": true,
            "description": "Show active alerts",
            "name": "active",
            "in": "query"
          },
          {
            "type": "boolean",
            "default": true,
            "description": "Show silenced alerts",
            "name": "silenced",
            "in": "query"
          },
          {
            "type": "boolean",
            "default": true,
            "description": "Show inhibited alerts",
            "name": "inhibited",
            "in": "query"
          },
          {
            "type": "array",
            "items": {
              "type": "string"
            },
            "description": "A list of matchers to filter alerts by",
            "name": "filter",
            "in": "query"
          },
          {
            "type": "string",
            "description": "A regex matching receivers to filter alerts by",
            "name": "receiver",
            "in": "query"
          }
        ],
        "responses": {
          "200": {
            "description": "alertGroups",
            "schema": {
              "$ref": "#/definitions/alertGroups"
            }
          },
          "400": {
            "description": "ValidationError",
            "schema": {
              "$ref": "#/definitions/ValidationError"
            }
          }
        }
      }
    },
    "/api/alertmanager/grafana/api/v2/silence/{SilenceId}": {
      "get": {
        "description": "get silence",
        "tags": [
          "alertmanager"
        ],
        "operationId": "RouteGetGrafanaSilence",
        "parameters": [
          {
            "type": "string",
            "name": "SilenceId",
            "in": "path",
            "required": true
          }
        ],
        "responses": {
          "200": {
            "description": "gettableSilence",
            "schema": {
              "$ref": "#/definitions/gettableSilence"
            }
          },
          "400": {
            "description": "ValidationError",
            "schema": {
              "$ref": "#/definitions/ValidationError"
            }
          }
        }
      },
      "delete": {
        "description": "delete silence",
        "tags": [
          "alertmanager"
        ],
        "operationId": "RouteDeleteGrafanaSilence",
        "parameters": [
          {
            "type": "string",
            "name": "SilenceId",
            "in": "path",
            "required": true
          }
        ],
        "responses": {
          "200": {
            "description": "Ack",
            "schema": {
              "$ref": "#/definitions/Ack"
            }
          },
          "400": {
            "description": "ValidationError",
            "schema": {
              "$ref": "#/definitions/ValidationError"
            }
          }
        }
      }
    },
    "/api/alertmanager/grafana/api/v2/silences": {
      "get": {
        "description": "get silences",
        "tags": [
          "alertmanager"
        ],
        "operationId": "RouteGetGrafanaSilences",
        "parameters": [
          {
            "type": "array",
            "items": {
              "type": "string"
            },
            "name": "filter",
            "in": "query"
          }
        ],
        "responses": {
          "200": {
            "description": "gettableSilences",
            "schema": {
              "$ref": "#/definitions/gettableSilences"
            }
          },
          "400": {
            "description": "ValidationError",
            "schema": {
              "$ref": "#/definitions/ValidationError"
            }
          }
        }
      },
      "post": {
        "description": "create silence",
        "tags": [
          "alertmanager"
        ],
        "operationId": "RouteCreateGrafanaSilence",
        "parameters": [
          {
            "name": "Silence",
            "in": "body",
            "schema": {
              "$ref": "#/definitions/postableSilence"
            }
          }
        ],
        "responses": {
          "201": {
            "description": "gettableSilence",
            "schema": {
              "$ref": "#/definitions/gettableSilence"
            }
          },
          "400": {
            "description": "ValidationError",
            "schema": {
              "$ref": "#/definitions/ValidationError"
            }
          }
        }
      }
    },
    "/api/alertmanager/grafana/api/v2/status": {
      "get": {
        "description": "get alertmanager status and configuration",
        "tags": [
          "alertmanager"
        ],
        "operationId": "RouteGetGrafanaAMStatus",
        "responses": {
          "200": {
            "description": "GettableStatus",
            "schema": {
              "$ref": "#/definitions/GettableStatus"
            }
          },
          "400": {
            "description": "ValidationError",
            "schema": {
              "$ref": "#/definitions/ValidationError"
            }
          }
        }
      }
    },
    "/api/alertmanager/grafana/config/api/v1/alerts": {
      "get": {
        "description": "gets an Alerting config",
        "tags": [
          "alertmanager"
        ],
        "operationId": "RouteGetGrafanaAlertingConfig",
        "responses": {
          "200": {
            "description": "GettableUserConfig",
            "schema": {
              "$ref": "#/definitions/GettableUserConfig"
            }
          },
          "400": {
            "description": "ValidationError",
            "schema": {
              "$ref": "#/definitions/ValidationError"
            }
          }
        }
      },
      "post": {
        "description": "sets an Alerting config",
        "tags": [
          "alertmanager"
        ],
        "operationId": "RoutePostGrafanaAlertingConfig",
        "parameters": [
          {
            "name": "Body",
            "in": "body",
            "schema": {
              "$ref": "#/definitions/PostableUserConfig"
            }
          }
        ],
        "responses": {
          "201": {
            "description": "Ack",
            "schema": {
              "$ref": "#/definitions/Ack"
            }
          },
          "400": {
            "description": "ValidationError",
            "schema": {
              "$ref": "#/definitions/ValidationError"
            }
          }
        }
      },
      "delete": {
        "description": "deletes the Alerting config for a tenant",
        "tags": [
          "alertmanager"
        ],
        "operationId": "RouteDeleteGrafanaAlertingConfig",
        "responses": {
          "200": {
            "description": "Ack",
            "schema": {
              "$ref": "#/definitions/Ack"
            }
          },
          "400": {
            "description": "ValidationError",
            "schema": {
              "$ref": "#/definitions/ValidationError"
            }
          }
        }
      }
    },
    "/api/alertmanager/grafana/config/api/v1/receivers/test": {
      "post": {
        "tags": [
          "alertmanager"
        ],
        "summary": "Test Grafana managed receivers without saving them.",
        "operationId": "RoutePostTestGrafanaReceivers",
        "parameters": [
          {
            "name": "Body",
            "in": "body",
            "schema": {
              "$ref": "#/definitions/TestReceiversConfigBodyParams"
            }
          }
        ],
        "responses": {
          "200": {
            "description": "Ack",
            "schema": {
              "$ref": "#/definitions/Ack"
            }
          },
          "207": {
            "description": "MultiStatus",
            "schema": {
              "$ref": "#/definitions/MultiStatus"
            }
          },
          "400": {
            "description": "ValidationError",
            "schema": {
              "$ref": "#/definitions/ValidationError"
            }
          },
          "403": {
            "description": "PermissionDenied",
            "schema": {
              "$ref": "#/definitions/PermissionDenied"
            }
          },
          "404": {
            "description": "NotFound",
            "schema": {
              "$ref": "#/definitions/NotFound"
            }
          },
          "408": {
            "description": "Failure",
            "schema": {
              "$ref": "#/definitions/Failure"
            }
          },
          "409": {
            "description": "AlertManagerNotReady",
            "schema": {
              "$ref": "#/definitions/AlertManagerNotReady"
            }
          }
        }
      }
    },
    "/api/alertmanager/{DatasourceUID}/api/v2/alerts": {
      "get": {
        "description": "get alertmanager alerts",
        "tags": [
          "alertmanager"
        ],
        "operationId": "RouteGetAMAlerts",
        "parameters": [
          {
            "type": "boolean",
            "default": true,
            "description": "Show active alerts",
            "name": "active",
            "in": "query"
          },
          {
            "type": "boolean",
            "default": true,
            "description": "Show silenced alerts",
            "name": "silenced",
            "in": "query"
          },
          {
            "type": "boolean",
            "default": true,
            "description": "Show inhibited alerts",
            "name": "inhibited",
            "in": "query"
          },
          {
            "type": "array",
            "items": {
              "type": "string"
            },
            "description": "A list of matchers to filter alerts by",
            "name": "filter",
            "in": "query"
          },
          {
            "type": "string",
            "description": "A regex matching receivers to filter alerts by",
            "name": "receiver",
            "in": "query"
          },
          {
            "type": "string",
            "description": "DatasoureUID should be the datasource UID identifier",
            "name": "DatasourceUID",
            "in": "path",
            "required": true
          }
        ],
        "responses": {
          "200": {
            "description": "gettableAlerts",
            "schema": {
              "$ref": "#/definitions/gettableAlerts"
            }
          },
          "400": {
            "description": "ValidationError",
            "schema": {
              "$ref": "#/definitions/ValidationError"
            }
          },
          "404": {
            "description": "NotFound",
            "schema": {
              "$ref": "#/definitions/NotFound"
            }
          }
        }
      },
      "post": {
        "description": "create alertmanager alerts",
        "tags": [
          "alertmanager"
        ],
        "operationId": "RoutePostAMAlerts",
        "parameters": [
          {
            "name": "PostableAlerts",
            "in": "body",
            "schema": {
              "type": "array",
              "items": {
                "$ref": "#/definitions/postableAlert"
              }
            }
          },
          {
            "type": "string",
            "description": "DatasoureUID should be the datasource UID identifier",
            "name": "DatasourceUID",
            "in": "path",
            "required": true
          }
        ],
        "responses": {
          "200": {
            "description": "Ack",
            "schema": {
              "$ref": "#/definitions/Ack"
            }
          },
          "400": {
            "description": "ValidationError",
            "schema": {
              "$ref": "#/definitions/ValidationError"
            }
          },
          "404": {
            "description": "NotFound",
            "schema": {
              "$ref": "#/definitions/NotFound"
            }
          }
        }
      }
    },
    "/api/alertmanager/{DatasourceUID}/api/v2/alerts/groups": {
      "get": {
        "description": "get alertmanager alerts",
        "tags": [
          "alertmanager"
        ],
        "operationId": "RouteGetAMAlertGroups",
        "parameters": [
          {
            "type": "boolean",
            "default": true,
            "description": "Show active alerts",
            "name": "active",
            "in": "query"
          },
          {
            "type": "boolean",
            "default": true,
            "description": "Show silenced alerts",
            "name": "silenced",
            "in": "query"
          },
          {
            "type": "boolean",
            "default": true,
            "description": "Show inhibited alerts",
            "name": "inhibited",
            "in": "query"
          },
          {
            "type": "array",
            "items": {
              "type": "string"
            },
            "description": "A list of matchers to filter alerts by",
            "name": "filter",
            "in": "query"
          },
          {
            "type": "string",
            "description": "A regex matching receivers to filter alerts by",
            "name": "receiver",
            "in": "query"
          },
          {
            "type": "string",
            "description": "DatasoureUID should be the datasource UID identifier",
            "name": "DatasourceUID",
            "in": "path",
            "required": true
          }
        ],
        "responses": {
          "200": {
            "description": "alertGroups",
            "schema": {
              "$ref": "#/definitions/alertGroups"
            }
          },
          "400": {
            "description": "ValidationError",
            "schema": {
              "$ref": "#/definitions/ValidationError"
            }
          },
          "404": {
            "description": "NotFound",
            "schema": {
              "$ref": "#/definitions/NotFound"
            }
          }
        }
      }
    },
    "/api/alertmanager/{DatasourceUID}/api/v2/silence/{SilenceId}": {
      "get": {
        "description": "get silence",
        "tags": [
          "alertmanager"
        ],
        "operationId": "RouteGetSilence",
        "parameters": [
          {
            "type": "string",
            "name": "SilenceId",
            "in": "path",
            "required": true
          },
          {
            "type": "string",
            "description": "DatasoureUID should be the datasource UID identifier",
            "name": "DatasourceUID",
            "in": "path",
            "required": true
          }
        ],
        "responses": {
          "200": {
            "description": "gettableSilence",
            "schema": {
              "$ref": "#/definitions/gettableSilence"
            }
          },
          "400": {
            "description": "ValidationError",
            "schema": {
              "$ref": "#/definitions/ValidationError"
            }
          },
          "404": {
            "description": "NotFound",
            "schema": {
              "$ref": "#/definitions/NotFound"
            }
          }
        }
      },
      "delete": {
        "description": "delete silence",
        "tags": [
          "alertmanager"
        ],
        "operationId": "RouteDeleteSilence",
        "parameters": [
          {
            "type": "string",
            "name": "SilenceId",
            "in": "path",
            "required": true
          },
          {
            "type": "string",
            "description": "DatasoureUID should be the datasource UID identifier",
            "name": "DatasourceUID",
            "in": "path",
            "required": true
          }
        ],
        "responses": {
          "200": {
            "description": "Ack",
            "schema": {
              "$ref": "#/definitions/Ack"
            }
          },
          "400": {
            "description": "ValidationError",
            "schema": {
              "$ref": "#/definitions/ValidationError"
            }
          },
          "404": {
            "description": "NotFound",
            "schema": {
              "$ref": "#/definitions/NotFound"
            }
          }
        }
      }
    },
    "/api/alertmanager/{DatasourceUID}/api/v2/silences": {
      "get": {
        "description": "get silences",
        "tags": [
          "alertmanager"
        ],
        "operationId": "RouteGetSilences",
        "parameters": [
          {
            "type": "array",
            "items": {
              "type": "string"
            },
            "name": "filter",
            "in": "query"
          },
          {
            "type": "string",
            "description": "DatasoureUID should be the datasource UID identifier",
            "name": "DatasourceUID",
            "in": "path",
            "required": true
          }
        ],
        "responses": {
          "200": {
            "description": "gettableSilences",
            "schema": {
              "$ref": "#/definitions/gettableSilences"
            }
          },
          "400": {
            "description": "ValidationError",
            "schema": {
              "$ref": "#/definitions/ValidationError"
            }
          },
          "404": {
            "description": "NotFound",
            "schema": {
              "$ref": "#/definitions/NotFound"
            }
          }
        }
      },
      "post": {
        "description": "create silence",
        "tags": [
          "alertmanager"
        ],
        "operationId": "RouteCreateSilence",
        "parameters": [
          {
            "name": "Silence",
            "in": "body",
            "schema": {
              "$ref": "#/definitions/postableSilence"
            }
          },
          {
            "type": "string",
            "description": "DatasoureUID should be the datasource UID identifier",
            "name": "DatasourceUID",
            "in": "path",
            "required": true
          }
        ],
        "responses": {
          "201": {
            "description": "gettableSilence",
            "schema": {
              "$ref": "#/definitions/gettableSilence"
            }
          },
          "400": {
            "description": "ValidationError",
            "schema": {
              "$ref": "#/definitions/ValidationError"
            }
          },
          "404": {
            "description": "NotFound",
            "schema": {
              "$ref": "#/definitions/NotFound"
            }
          }
        }
      }
    },
    "/api/alertmanager/{DatasourceUID}/api/v2/status": {
      "get": {
        "description": "get alertmanager status and configuration",
        "tags": [
          "alertmanager"
        ],
        "operationId": "RouteGetAMStatus",
        "parameters": [
          {
            "type": "string",
            "description": "DatasoureUID should be the datasource UID identifier",
            "name": "DatasourceUID",
            "in": "path",
            "required": true
          }
        ],
        "responses": {
          "200": {
            "description": "GettableStatus",
            "schema": {
              "$ref": "#/definitions/GettableStatus"
            }
          },
          "400": {
            "description": "ValidationError",
            "schema": {
              "$ref": "#/definitions/ValidationError"
            }
          },
          "404": {
            "description": "NotFound",
            "schema": {
              "$ref": "#/definitions/NotFound"
            }
          }
        }
      }
    },
    "/api/alertmanager/{DatasourceUID}/config/api/v1/alerts": {
      "get": {
        "description": "gets an Alerting config",
        "tags": [
          "alertmanager"
        ],
        "operationId": "RouteGetAlertingConfig",
        "parameters": [
          {
            "type": "string",
            "description": "DatasoureUID should be the datasource UID identifier",
            "name": "DatasourceUID",
            "in": "path",
            "required": true
          }
        ],
        "responses": {
          "200": {
            "description": "GettableUserConfig",
            "schema": {
              "$ref": "#/definitions/GettableUserConfig"
            }
          },
          "400": {
            "description": "ValidationError",
            "schema": {
              "$ref": "#/definitions/ValidationError"
            }
          },
          "404": {
            "description": "NotFound",
            "schema": {
              "$ref": "#/definitions/NotFound"
            }
          }
        }
      },
      "post": {
        "description": "sets an Alerting config",
        "tags": [
          "alertmanager"
        ],
        "operationId": "RoutePostAlertingConfig",
        "parameters": [
          {
            "name": "Body",
            "in": "body",
            "schema": {
              "$ref": "#/definitions/PostableUserConfig"
            }
          },
          {
            "type": "string",
            "description": "DatasoureUID should be the datasource UID identifier",
            "name": "DatasourceUID",
            "in": "path",
            "required": true
          }
        ],
        "responses": {
          "201": {
            "description": "Ack",
            "schema": {
              "$ref": "#/definitions/Ack"
            }
          },
          "400": {
            "description": "ValidationError",
            "schema": {
              "$ref": "#/definitions/ValidationError"
            }
          },
          "404": {
            "description": "NotFound",
            "schema": {
              "$ref": "#/definitions/NotFound"
            }
          }
        }
      },
      "delete": {
        "description": "deletes the Alerting config for a tenant",
        "tags": [
          "alertmanager"
        ],
        "operationId": "RouteDeleteAlertingConfig",
        "parameters": [
          {
            "type": "string",
            "description": "DatasoureUID should be the datasource UID identifier",
            "name": "DatasourceUID",
            "in": "path",
            "required": true
          }
        ],
        "responses": {
          "200": {
            "description": "Ack",
            "schema": {
              "$ref": "#/definitions/Ack"
            }
          },
          "400": {
            "description": "ValidationError",
            "schema": {
              "$ref": "#/definitions/ValidationError"
            }
          },
          "404": {
            "description": "NotFound",
            "schema": {
              "$ref": "#/definitions/NotFound"
            }
          }
        }
      }
    },
    "/api/alertmanager/{DatasourceUID}/config/api/v1/receivers/test": {
      "post": {
        "tags": [
          "alertmanager"
        ],
        "summary": "Test Grafana managed receivers without saving them.",
        "operationId": "RoutePostTestReceivers",
        "parameters": [
          {
            "name": "Body",
            "in": "body",
            "schema": {
              "$ref": "#/definitions/TestReceiversConfigBodyParams"
            }
          },
          {
            "type": "string",
            "description": "DatasoureUID should be the datasource UID identifier",
            "name": "DatasourceUID",
            "in": "path",
            "required": true
          }
        ],
        "responses": {
          "200": {
            "description": "Ack",
            "schema": {
              "$ref": "#/definitions/Ack"
            }
          },
          "207": {
            "description": "MultiStatus",
            "schema": {
              "$ref": "#/definitions/MultiStatus"
            }
          },
          "400": {
            "description": "ValidationError",
            "schema": {
              "$ref": "#/definitions/ValidationError"
            }
          },
          "403": {
            "description": "PermissionDenied",
            "schema": {
              "$ref": "#/definitions/PermissionDenied"
            }
          },
          "404": {
            "description": "NotFound",
            "schema": {
              "$ref": "#/definitions/NotFound"
            }
          },
          "408": {
            "description": "Failure",
            "schema": {
              "$ref": "#/definitions/Failure"
            }
          },
          "409": {
            "description": "AlertManagerNotReady",
            "schema": {
              "$ref": "#/definitions/AlertManagerNotReady"
            }
          }
        }
      }
    },
    "/api/prometheus/grafana/api/v1/alerts": {
      "get": {
        "description": "gets the current alerts",
        "tags": [
          "prometheus"
        ],
        "operationId": "RouteGetGrafanaAlertStatuses",
        "parameters": [
          {
            "type": "boolean",
            "default": false,
            "description": "Include Grafana specific labels as part of the response.",
            "name": "includeInternalLabels",
            "in": "query"
          }
        ],
        "responses": {
          "200": {
            "description": "AlertResponse",
            "schema": {
              "$ref": "#/definitions/AlertResponse"
            }
          }
        }
      }
    },
    "/api/prometheus/grafana/api/v1/rules": {
      "get": {
        "description": "gets the evaluation statuses of all rules",
        "tags": [
          "prometheus"
        ],
        "operationId": "RouteGetGrafanaRuleStatuses",
        "parameters": [
          {
            "type": "boolean",
            "default": false,
            "description": "Include Grafana specific labels as part of the response.",
            "name": "includeInternalLabels",
            "in": "query"
          },
          {
            "type": "string",
            "description": "Filter the list of rules to those that belong to the specified dashboard UID.",
            "name": "DashboardUID",
            "in": "query"
          },
          {
            "type": "integer",
            "format": "int64",
            "description": "Filter the list of rules to those that belong to the specified panel ID. Dashboard UID must be specified.",
            "name": "PanelID",
            "in": "query"
          }
        ],
        "responses": {
          "200": {
            "description": "RuleResponse",
            "schema": {
              "$ref": "#/definitions/RuleResponse"
            }
          }
        }
      }
    },
    "/api/prometheus/{DatasourceUID}/api/v1/alerts": {
      "get": {
        "description": "gets the current alerts",
        "tags": [
          "prometheus"
        ],
        "operationId": "RouteGetAlertStatuses",
        "parameters": [
          {
            "type": "string",
            "description": "DatasoureUID should be the datasource UID identifier",
            "name": "DatasourceUID",
            "in": "path",
            "required": true
          }
        ],
        "responses": {
          "200": {
            "description": "AlertResponse",
            "schema": {
              "$ref": "#/definitions/AlertResponse"
            }
          },
          "404": {
            "description": "NotFound",
            "schema": {
              "$ref": "#/definitions/NotFound"
            }
          }
        }
      }
    },
    "/api/prometheus/{DatasourceUID}/api/v1/rules": {
      "get": {
        "description": "gets the evaluation statuses of all rules",
        "tags": [
          "prometheus"
        ],
        "operationId": "RouteGetRuleStatuses",
        "parameters": [
          {
            "type": "string",
            "description": "DatasoureUID should be the datasource UID identifier",
            "name": "DatasourceUID",
            "in": "path",
            "required": true
          }
        ],
        "responses": {
          "200": {
            "description": "RuleResponse",
            "schema": {
              "$ref": "#/definitions/RuleResponse"
            }
          },
          "404": {
            "description": "NotFound",
            "schema": {
              "$ref": "#/definitions/NotFound"
            }
          }
        }
      }
    },
    "/api/ruler/grafana/api/v1/rules": {
      "get": {
        "description": "List rule groups",
        "produces": [
          "application/json"
        ],
        "tags": [
          "ruler"
        ],
        "operationId": "RouteGetGrafanaRulesConfig",
        "parameters": [
          {
            "type": "string",
            "name": "DashboardUID",
            "in": "query"
          },
          {
            "type": "integer",
            "format": "int64",
            "name": "PanelID",
            "in": "query"
          }
        ],
        "responses": {
          "202": {
            "description": "NamespaceConfigResponse",
            "schema": {
              "$ref": "#/definitions/NamespaceConfigResponse"
            }
          }
        }
      }
    },
    "/api/ruler/grafana/api/v1/rules/{Namespace}": {
      "get": {
        "description": "Get rule groups by namespace",
        "produces": [
          "application/json"
        ],
        "tags": [
          "ruler"
        ],
        "operationId": "RouteGetNamespaceGrafanaRulesConfig",
        "parameters": [
          {
            "type": "string",
            "name": "Namespace",
            "in": "path",
            "required": true
          }
        ],
        "responses": {
          "202": {
            "description": "NamespaceConfigResponse",
            "schema": {
              "$ref": "#/definitions/NamespaceConfigResponse"
            }
          }
        }
      },
      "post": {
        "description": "Creates or updates a rule group",
        "consumes": [
          "application/json",
          "application/yaml"
        ],
        "tags": [
          "ruler"
        ],
        "operationId": "RoutePostNameGrafanaRulesConfig",
        "parameters": [
          {
            "type": "string",
            "name": "Namespace",
            "in": "path",
            "required": true
          },
          {
            "name": "Body",
            "in": "body",
            "schema": {
              "$ref": "#/definitions/PostableRuleGroupConfig"
            }
          }
        ],
        "responses": {
          "202": {
            "description": "Ack",
            "schema": {
              "$ref": "#/definitions/Ack"
            }
          }
        }
      },
      "delete": {
        "description": "Delete namespace",
        "tags": [
          "ruler"
        ],
        "operationId": "RouteDeleteNamespaceGrafanaRulesConfig",
        "parameters": [
          {
            "type": "string",
            "name": "Namespace",
            "in": "path",
            "required": true
          }
        ],
        "responses": {
          "202": {
            "description": "Ack",
            "schema": {
              "$ref": "#/definitions/Ack"
            }
          }
        }
      }
    },
    "/api/ruler/grafana/api/v1/rules/{Namespace}/{Groupname}": {
      "get": {
        "description": "Get rule group",
        "produces": [
          "application/json"
        ],
        "tags": [
          "ruler"
        ],
        "operationId": "RouteGetGrafanaRuleGroupConfig",
        "parameters": [
          {
            "type": "string",
            "name": "Namespace",
            "in": "path",
            "required": true
          },
          {
            "type": "string",
            "name": "Groupname",
            "in": "path",
            "required": true
          }
        ],
        "responses": {
          "202": {
            "description": "RuleGroupConfigResponse",
            "schema": {
              "$ref": "#/definitions/RuleGroupConfigResponse"
            }
          }
        }
      },
      "delete": {
        "description": "Delete rule group",
        "tags": [
          "ruler"
        ],
        "operationId": "RouteDeleteGrafanaRuleGroupConfig",
        "parameters": [
          {
            "type": "string",
            "name": "Namespace",
            "in": "path",
            "required": true
          },
          {
            "type": "string",
            "name": "Groupname",
            "in": "path",
            "required": true
          }
        ],
        "responses": {
          "202": {
            "description": "Ack",
            "schema": {
              "$ref": "#/definitions/Ack"
            }
          }
        }
      }
    },
    "/api/ruler/{DatasourceUID}/api/v1/rules": {
      "get": {
        "description": "List rule groups",
        "produces": [
          "application/json"
        ],
        "tags": [
          "ruler"
        ],
        "operationId": "RouteGetRulesConfig",
        "parameters": [
          {
            "type": "string",
            "description": "DatasoureUID should be the datasource UID identifier",
            "name": "DatasourceUID",
            "in": "path",
            "required": true
          },
          {
            "type": "string",
            "name": "DashboardUID",
            "in": "query"
          },
          {
            "type": "integer",
            "format": "int64",
            "name": "PanelID",
            "in": "query"
          }
        ],
        "responses": {
          "202": {
            "description": "NamespaceConfigResponse",
            "schema": {
              "$ref": "#/definitions/NamespaceConfigResponse"
            }
          },
          "404": {
            "description": "NotFound",
            "schema": {
              "$ref": "#/definitions/NotFound"
            }
          }
        }
      }
    },
    "/api/ruler/{DatasourceUID}/api/v1/rules/{Namespace}": {
      "get": {
        "description": "Get rule groups by namespace",
        "produces": [
          "application/json"
        ],
        "tags": [
          "ruler"
        ],
        "operationId": "RouteGetNamespaceRulesConfig",
        "parameters": [
          {
            "type": "string",
            "description": "DatasoureUID should be the datasource UID identifier",
            "name": "DatasourceUID",
            "in": "path",
            "required": true
          },
          {
            "type": "string",
            "name": "Namespace",
            "in": "path",
            "required": true
          }
        ],
        "responses": {
          "202": {
            "description": "NamespaceConfigResponse",
            "schema": {
              "$ref": "#/definitions/NamespaceConfigResponse"
            }
          },
          "404": {
            "description": "NotFound",
            "schema": {
              "$ref": "#/definitions/NotFound"
            }
          }
        }
      },
      "post": {
        "description": "Creates or updates a rule group",
        "consumes": [
          "application/json",
          "application/yaml"
        ],
        "tags": [
          "ruler"
        ],
        "operationId": "RoutePostNameRulesConfig",
        "parameters": [
          {
            "type": "string",
            "description": "DatasoureUID should be the datasource UID identifier",
            "name": "DatasourceUID",
            "in": "path",
            "required": true
          },
          {
            "type": "string",
            "name": "Namespace",
            "in": "path",
            "required": true
          },
          {
            "name": "Body",
            "in": "body",
            "schema": {
              "$ref": "#/definitions/PostableRuleGroupConfig"
            }
          }
        ],
        "responses": {
          "202": {
            "description": "Ack",
            "schema": {
              "$ref": "#/definitions/Ack"
            }
          },
          "404": {
            "description": "NotFound",
            "schema": {
              "$ref": "#/definitions/NotFound"
            }
          }
        }
      },
      "delete": {
        "description": "Delete namespace",
        "tags": [
          "ruler"
        ],
        "operationId": "RouteDeleteNamespaceRulesConfig",
        "parameters": [
          {
            "type": "string",
            "description": "DatasoureUID should be the datasource UID identifier",
            "name": "DatasourceUID",
            "in": "path",
            "required": true
          },
          {
            "type": "string",
            "name": "Namespace",
            "in": "path",
            "required": true
          }
        ],
        "responses": {
          "202": {
            "description": "Ack",
            "schema": {
              "$ref": "#/definitions/Ack"
            }
          },
          "404": {
            "description": "NotFound",
            "schema": {
              "$ref": "#/definitions/NotFound"
            }
          }
        }
      }
    },
    "/api/ruler/{DatasourceUID}/api/v1/rules/{Namespace}/{Groupname}": {
      "get": {
        "description": "Get rule group",
        "produces": [
          "application/json"
        ],
        "tags": [
          "ruler"
        ],
        "operationId": "RouteGetRulegGroupConfig",
        "parameters": [
          {
            "type": "string",
            "description": "DatasoureUID should be the datasource UID identifier",
            "name": "DatasourceUID",
            "in": "path",
            "required": true
          },
          {
            "type": "string",
            "name": "Namespace",
            "in": "path",
            "required": true
          },
          {
            "type": "string",
            "name": "Groupname",
            "in": "path",
            "required": true
          }
        ],
        "responses": {
          "202": {
            "description": "RuleGroupConfigResponse",
            "schema": {
              "$ref": "#/definitions/RuleGroupConfigResponse"
            }
          },
          "404": {
            "description": "NotFound",
            "schema": {
              "$ref": "#/definitions/NotFound"
            }
          }
        }
      },
      "delete": {
        "description": "Delete rule group",
        "tags": [
          "ruler"
        ],
        "operationId": "RouteDeleteRuleGroupConfig",
        "parameters": [
          {
            "type": "string",
            "description": "DatasoureUID should be the datasource UID identifier",
            "name": "DatasourceUID",
            "in": "path",
            "required": true
          },
          {
            "type": "string",
            "name": "Namespace",
            "in": "path",
            "required": true
          },
          {
            "type": "string",
            "name": "Groupname",
            "in": "path",
            "required": true
          }
        ],
        "responses": {
          "202": {
            "description": "Ack",
            "schema": {
              "$ref": "#/definitions/Ack"
            }
          },
          "404": {
            "description": "NotFound",
            "schema": {
              "$ref": "#/definitions/NotFound"
            }
          }
        }
      }
    },
    "/api/v1/eval": {
      "post": {
        "description": "Test rule",
        "consumes": [
          "application/json"
        ],
        "produces": [
          "application/json"
        ],
        "tags": [
          "testing"
        ],
        "operationId": "RouteEvalQueries",
        "parameters": [
          {
            "name": "Body",
            "in": "body",
            "schema": {
              "$ref": "#/definitions/EvalQueriesPayload"
            }
          }
        ],
        "responses": {
          "200": {
            "description": "EvalQueriesResponse",
            "schema": {
              "$ref": "#/definitions/EvalQueriesResponse"
            }
          }
        }
      }
    },
    "/api/v1/ngalert/admin_config": {
      "get": {
        "produces": [
          "application/json"
        ],
        "tags": [
          "configuration"
        ],
        "summary": "Get the NGalert configuration of the user's organization, returns 404 if no configuration is present.",
        "operationId": "RouteGetNGalertConfig",
        "responses": {
          "200": {
            "description": "GettableNGalertConfig",
            "schema": {
              "$ref": "#/definitions/GettableNGalertConfig"
            }
          },
          "404": {
            "description": "Failure",
            "schema": {
              "$ref": "#/definitions/Failure"
            }
          },
          "500": {
            "description": "Failure",
            "schema": {
              "$ref": "#/definitions/Failure"
            }
          }
        }
      },
      "post": {
        "consumes": [
          "application/json"
        ],
        "tags": [
          "configuration"
        ],
        "summary": "Creates or updates the NGalert configuration of the user's organization. If no value is sent for alertmanagersChoice, it defaults to \"all\".",
        "operationId": "RoutePostNGalertConfig",
        "parameters": [
          {
            "name": "Body",
            "in": "body",
            "schema": {
              "$ref": "#/definitions/PostableNGalertConfig"
            }
          }
        ],
        "responses": {
          "201": {
            "description": "Ack",
            "schema": {
              "$ref": "#/definitions/Ack"
            }
          },
          "400": {
            "description": "ValidationError",
            "schema": {
              "$ref": "#/definitions/ValidationError"
            }
          }
        }
      },
      "delete": {
        "consumes": [
          "application/json"
        ],
        "tags": [
          "configuration"
        ],
        "summary": "Deletes the NGalert configuration of the user's organization.",
        "operationId": "RouteDeleteNGalertConfig",
        "responses": {
          "200": {
            "description": "Ack",
            "schema": {
              "$ref": "#/definitions/Ack"
            }
          },
          "500": {
            "description": "Failure",
            "schema": {
              "$ref": "#/definitions/Failure"
            }
          }
        }
      }
    },
    "/api/v1/ngalert/alertmanagers": {
      "get": {
        "produces": [
          "application/json"
        ],
        "tags": [
          "configuration"
        ],
        "summary": "Get the discovered and dropped Alertmanagers of the user's organization based on the specified configuration.",
        "operationId": "RouteGetAlertmanagers",
        "responses": {
          "200": {
            "description": "GettableAlertmanagers",
            "schema": {
              "$ref": "#/definitions/GettableAlertmanagers"
            }
          }
        }
      }
    },
    "/api/v1/provisioning/alert-rules": {
      "post": {
        "consumes": [
          "application/json"
        ],
        "tags": [
          "provisioning",
          "stable"
        ],
        "summary": "Create a new alert rule.",
        "operationId": "RoutePostAlertRule",
        "parameters": [
          {
            "name": "Body",
            "in": "body",
            "schema": {
              "$ref": "#/definitions/ProvisionedAlertRule"
            }
          }
        ],
        "responses": {
          "201": {
            "description": "ProvisionedAlertRule",
            "schema": {
              "$ref": "#/definitions/ProvisionedAlertRule"
            }
          },
          "400": {
            "description": "ValidationError",
            "schema": {
              "$ref": "#/definitions/ValidationError"
            }
          }
        }
      }
    },
    "/api/v1/provisioning/alert-rules/{UID}": {
      "get": {
        "tags": [
          "provisioning",
          "stable"
        ],
        "summary": "Get a specific alert rule by UID.",
        "operationId": "RouteGetAlertRule",
        "parameters": [
          {
            "type": "string",
            "description": "Alert rule UID",
            "name": "UID",
            "in": "path",
            "required": true
          }
        ],
        "responses": {
          "200": {
            "description": "ProvisionedAlertRule",
            "schema": {
              "$ref": "#/definitions/ProvisionedAlertRule"
            }
          },
          "404": {
            "description": " Not found."
          }
        }
      },
      "put": {
        "consumes": [
          "application/json"
        ],
        "tags": [
          "provisioning",
          "stable"
        ],
        "summary": "Update an existing alert rule.",
        "operationId": "RoutePutAlertRule",
        "parameters": [
          {
            "type": "string",
            "description": "Alert rule UID",
            "name": "UID",
            "in": "path",
            "required": true
          },
          {
            "name": "Body",
            "in": "body",
            "schema": {
              "$ref": "#/definitions/ProvisionedAlertRule"
            }
          }
        ],
        "responses": {
          "200": {
            "description": "ProvisionedAlertRule",
            "schema": {
              "$ref": "#/definitions/ProvisionedAlertRule"
            }
          },
          "400": {
            "description": "ValidationError",
            "schema": {
              "$ref": "#/definitions/ValidationError"
            }
          }
        }
      },
      "delete": {
        "tags": [
          "provisioning",
          "stable"
        ],
        "summary": "Delete a specific alert rule by UID.",
        "operationId": "RouteDeleteAlertRule",
        "parameters": [
          {
            "type": "string",
            "description": "Alert rule UID",
            "name": "UID",
            "in": "path",
            "required": true
          }
        ],
        "responses": {
          "204": {
            "description": " The alert rule was deleted successfully."
          }
        }
      }
    },
    "/api/v1/provisioning/contact-points": {
      "get": {
        "tags": [
          "provisioning",
          "stable"
        ],
        "summary": "Get all the contact points.",
        "operationId": "RouteGetContactpoints",
        "parameters": [
          {
            "type": "string",
            "description": "Filter by name",
            "name": "name",
            "in": "query"
          }
        ],
        "responses": {
          "200": {
            "description": "ContactPoints",
            "schema": {
              "$ref": "#/definitions/ContactPoints"
            }
          }
        }
      },
      "post": {
        "consumes": [
          "application/json"
        ],
        "tags": [
          "provisioning",
          "stable"
        ],
        "summary": "Create a contact point.",
        "operationId": "RoutePostContactpoints",
        "parameters": [
          {
            "name": "Body",
            "in": "body",
            "schema": {
              "$ref": "#/definitions/EmbeddedContactPoint"
            }
          }
        ],
        "responses": {
          "202": {
            "description": "EmbeddedContactPoint",
            "schema": {
              "$ref": "#/definitions/EmbeddedContactPoint"
            }
          },
          "400": {
            "description": "ValidationError",
            "schema": {
              "$ref": "#/definitions/ValidationError"
            }
          }
        }
      }
    },
    "/api/v1/provisioning/contact-points/{UID}": {
      "put": {
        "consumes": [
          "application/json"
        ],
        "tags": [
          "provisioning",
          "stable"
        ],
        "summary": "Update an existing contact point.",
        "operationId": "RoutePutContactpoint",
        "parameters": [
          {
            "type": "string",
            "description": "UID is the contact point unique identifier",
            "name": "UID",
            "in": "path",
            "required": true
          },
          {
            "name": "Body",
            "in": "body",
            "schema": {
              "$ref": "#/definitions/EmbeddedContactPoint"
            }
          }
        ],
        "responses": {
          "202": {
            "description": "Ack",
            "schema": {
              "$ref": "#/definitions/Ack"
            }
          },
          "400": {
            "description": "ValidationError",
            "schema": {
              "$ref": "#/definitions/ValidationError"
            }
          }
        }
      },
      "delete": {
        "consumes": [
          "application/json"
        ],
        "tags": [
          "provisioning",
          "stable"
        ],
        "summary": "Delete a contact point.",
        "operationId": "RouteDeleteContactpoints",
        "parameters": [
          {
            "type": "string",
            "description": "UID is the contact point unique identifier",
            "name": "UID",
            "in": "path",
            "required": true
          }
        ],
        "responses": {
          "204": {
            "description": " The contact point was deleted successfully."
          }
        }
      }
    },
    "/api/v1/provisioning/folder/{FolderUID}/rule-groups/{Group}": {
      "get": {
        "tags": [
          "provisioning",
          "stable"
        ],
        "summary": "Get a rule group.",
        "operationId": "RouteGetAlertRuleGroup",
        "parameters": [
          {
            "type": "string",
            "name": "FolderUID",
            "in": "path",
            "required": true
          },
          {
            "type": "string",
            "name": "Group",
            "in": "path",
            "required": true
          }
        ],
        "responses": {
          "200": {
            "description": "AlertRuleGroup",
            "schema": {
              "$ref": "#/definitions/AlertRuleGroup"
            }
          },
          "404": {
            "description": " Not found."
          }
        }
      },
      "put": {
        "consumes": [
          "application/json"
        ],
        "tags": [
          "provisioning",
          "stable"
        ],
        "summary": "Update the interval of a rule group.",
        "operationId": "RoutePutAlertRuleGroup",
        "parameters": [
          {
            "type": "string",
            "name": "FolderUID",
            "in": "path",
            "required": true
          },
          {
            "type": "string",
            "name": "Group",
            "in": "path",
            "required": true
          },
          {
            "name": "Body",
            "in": "body",
            "schema": {
              "$ref": "#/definitions/AlertRuleGroupMetadata"
            }
          }
        ],
        "responses": {
          "200": {
            "description": "AlertRuleGroupMetadata",
            "schema": {
              "$ref": "#/definitions/AlertRuleGroupMetadata"
            }
          },
          "400": {
            "description": "ValidationError",
            "schema": {
              "$ref": "#/definitions/ValidationError"
            }
          }
        }
      }
    },
    "/api/v1/provisioning/mute-timings": {
      "get": {
        "tags": [
          "provisioning",
          "stable"
        ],
        "summary": "Get all the mute timings.",
        "operationId": "RouteGetMuteTimings",
        "responses": {
          "200": {
            "description": "MuteTimings",
            "schema": {
              "$ref": "#/definitions/MuteTimings"
            }
          }
        }
      },
      "post": {
        "consumes": [
          "application/json"
        ],
        "tags": [
          "provisioning",
          "stable"
        ],
        "summary": "Create a new mute timing.",
        "operationId": "RoutePostMuteTiming",
        "parameters": [
          {
            "name": "Body",
            "in": "body",
            "schema": {
              "$ref": "#/definitions/MuteTimeInterval"
            }
          }
        ],
        "responses": {
          "201": {
            "description": "MuteTimeInterval",
            "schema": {
              "$ref": "#/definitions/MuteTimeInterval"
            }
          },
          "400": {
            "description": "ValidationError",
            "schema": {
              "$ref": "#/definitions/ValidationError"
            }
          }
        }
      }
    },
    "/api/v1/provisioning/mute-timings/{name}": {
      "get": {
        "tags": [
          "provisioning",
          "stable"
        ],
        "summary": "Get a mute timing.",
        "operationId": "RouteGetMuteTiming",
        "parameters": [
          {
            "type": "string",
            "description": "Mute timing name",
            "name": "name",
            "in": "path",
            "required": true
          }
        ],
        "responses": {
          "200": {
            "description": "MuteTimeInterval",
            "schema": {
              "$ref": "#/definitions/MuteTimeInterval"
            }
          },
          "404": {
            "description": " Not found."
          }
        }
      },
      "put": {
        "consumes": [
          "application/json"
        ],
        "tags": [
          "provisioning",
          "stable"
        ],
        "summary": "Replace an existing mute timing.",
        "operationId": "RoutePutMuteTiming",
        "parameters": [
          {
            "type": "string",
            "description": "Mute timing name",
            "name": "name",
            "in": "path",
            "required": true
          },
          {
            "name": "Body",
            "in": "body",
            "schema": {
              "$ref": "#/definitions/MuteTimeInterval"
            }
          }
        ],
        "responses": {
          "200": {
            "description": "MuteTimeInterval",
            "schema": {
              "$ref": "#/definitions/MuteTimeInterval"
            }
          },
          "400": {
            "description": "ValidationError",
            "schema": {
              "$ref": "#/definitions/ValidationError"
            }
          }
        }
      },
      "delete": {
        "tags": [
          "provisioning",
          "stable"
        ],
        "summary": "Delete a mute timing.",
        "operationId": "RouteDeleteMuteTiming",
        "parameters": [
          {
            "type": "string",
            "description": "Mute timing name",
            "name": "name",
            "in": "path",
            "required": true
          }
        ],
        "responses": {
          "204": {
            "description": " The mute timing was deleted successfully."
          }
        }
      }
    },
    "/api/v1/provisioning/policies": {
      "get": {
        "tags": [
          "provisioning",
          "stable"
        ],
        "summary": "Get the notification policy tree.",
        "operationId": "RouteGetPolicyTree",
        "responses": {
          "200": {
            "description": "Route",
            "schema": {
              "$ref": "#/definitions/Route"
            }
          }
        }
      },
      "put": {
        "consumes": [
          "application/json"
        ],
        "tags": [
          "provisioning",
          "stable"
        ],
        "summary": "Sets the notification policy tree.",
        "operationId": "RoutePutPolicyTree",
        "parameters": [
          {
            "description": "The new notification routing tree to use",
            "name": "Body",
            "in": "body",
            "schema": {
              "$ref": "#/definitions/Route"
            }
          }
        ],
        "responses": {
          "202": {
            "description": "Ack",
            "schema": {
              "$ref": "#/definitions/Ack"
            }
          },
          "400": {
            "description": "ValidationError",
            "schema": {
              "$ref": "#/definitions/ValidationError"
            }
          }
        }
      },
      "delete": {
        "consumes": [
          "application/json"
        ],
        "tags": [
          "provisioning",
          "stable"
        ],
        "summary": "Clears the notification policy tree.",
        "operationId": "RouteResetPolicyTree",
        "responses": {
          "202": {
            "description": "Ack",
            "schema": {
              "$ref": "#/definitions/Ack"
            }
          }
        }
      }
    },
    "/api/v1/provisioning/templates": {
      "get": {
        "tags": [
          "provisioning",
          "stable"
        ],
        "summary": "Get all message templates.",
        "operationId": "RouteGetTemplates",
        "responses": {
          "200": {
            "description": "MessageTemplates",
            "schema": {
              "$ref": "#/definitions/MessageTemplates"
            }
          },
          "404": {
            "description": " Not found."
          }
        }
      }
    },
    "/api/v1/provisioning/templates/{name}": {
      "get": {
        "tags": [
          "provisioning",
          "stable"
        ],
        "summary": "Get a message template.",
        "operationId": "RouteGetTemplate",
        "parameters": [
          {
            "type": "string",
            "description": "Template Name",
            "name": "name",
            "in": "path",
            "required": true
          }
        ],
        "responses": {
          "200": {
            "description": "MessageTemplate",
            "schema": {
              "$ref": "#/definitions/MessageTemplate"
            }
          },
          "404": {
            "description": " Not found."
          }
        }
      },
      "put": {
        "consumes": [
          "application/json"
        ],
        "tags": [
          "provisioning",
          "stable"
        ],
        "summary": "Updates an existing template.",
        "operationId": "RoutePutTemplate",
        "parameters": [
          {
            "type": "string",
            "description": "Template Name",
            "name": "name",
            "in": "path",
            "required": true
          },
          {
            "name": "Body",
            "in": "body",
            "schema": {
              "$ref": "#/definitions/MessageTemplateContent"
            }
          }
        ],
        "responses": {
          "202": {
            "description": "MessageTemplate",
            "schema": {
              "$ref": "#/definitions/MessageTemplate"
            }
          },
          "400": {
            "description": "ValidationError",
            "schema": {
              "$ref": "#/definitions/ValidationError"
            }
          }
        }
      },
      "delete": {
        "tags": [
          "provisioning",
          "stable"
        ],
        "summary": "Delete a template.",
        "operationId": "RouteDeleteTemplate",
        "parameters": [
          {
            "type": "string",
            "description": "Template Name",
            "name": "name",
            "in": "path",
            "required": true
          }
        ],
        "responses": {
          "204": {
            "description": " The template was deleted successfully."
          }
        }
      }
    },
    "/api/v1/rule/test/grafana": {
      "post": {
        "description": "Test a rule against Grafana ruler",
        "consumes": [
          "application/json"
        ],
        "produces": [
          "application/json"
        ],
        "tags": [
          "testing"
        ],
        "operationId": "RouteTestRuleGrafanaConfig",
        "parameters": [
          {
            "name": "Body",
            "in": "body",
            "schema": {
              "$ref": "#/definitions/TestRulePayload"
            }
          }
        ],
        "responses": {
          "200": {
            "description": "TestRuleResponse",
            "schema": {
              "$ref": "#/definitions/TestRuleResponse"
            }
          }
        }
      }
    },
    "/api/v1/rule/test/{DatasourceUID}": {
      "post": {
        "description": "Test a rule against external data source ruler",
        "consumes": [
          "application/json"
        ],
        "produces": [
          "application/json"
        ],
        "tags": [
          "testing"
        ],
        "operationId": "RouteTestRuleConfig",
        "parameters": [
          {
            "type": "string",
            "description": "DatasoureUID should be the datasource UID identifier",
            "name": "DatasourceUID",
            "in": "path",
            "required": true
          },
          {
            "name": "Body",
            "in": "body",
            "schema": {
              "$ref": "#/definitions/TestRulePayload"
            }
          }
        ],
        "responses": {
          "200": {
            "description": "TestRuleResponse",
            "schema": {
              "$ref": "#/definitions/TestRuleResponse"
            }
          },
          "404": {
            "description": "NotFound",
            "schema": {
              "$ref": "#/definitions/NotFound"
            }
          }
        }
      }
    }
  },
  "definitions": {
    "Ack": {
      "type": "object"
    },
    "AddApiKeyCommand": {
      "description": "COMMANDS",
      "type": "object",
      "properties": {
        "name": {
          "type": "string"
        },
        "role": {
          "type": "string",
          "enum": [
            "Viewer",
            "Editor",
            "Admin"
          ]
        },
        "secondsToLive": {
          "type": "integer",
          "format": "int64"
        }
      }
    },
    "Alert": {
      "type": "object",
      "title": "Alert has info for an alert.",
      "required": [
        "labels",
        "annotations",
        "state",
        "value"
      ],
      "properties": {
        "activeAt": {
          "type": "string",
          "format": "date-time"
        },
        "annotations": {
          "$ref": "#/definitions/overrideLabels"
        },
        "labels": {
          "$ref": "#/definitions/overrideLabels"
        },
        "state": {
          "type": "string"
        },
        "value": {
          "type": "string"
        }
      }
    },
    "AlertDiscovery": {
      "type": "object",
      "title": "AlertDiscovery has info for all active alerts.",
      "required": [
        "alerts"
      ],
      "properties": {
        "alerts": {
          "type": "array",
          "items": {
            "$ref": "#/definitions/Alert"
          }
        }
      }
    },
    "AlertInstancesResponse": {
      "type": "object",
      "properties": {
        "instances": {
          "description": "Instances is an array of arrow encoded dataframes\neach frame has a single row, and a column for each instance (alert identified by unique labels) with a boolean value (firing/not firing)",
          "type": "array",
          "items": {
            "type": "array",
            "items": {
              "type": "integer",
              "format": "uint8"
            }
          }
        }
      }
    },
    "AlertManager": {
      "type": "object",
      "title": "AlertManager models a configured Alert Manager.",
      "properties": {
        "url": {
          "type": "string"
        }
      }
    },
    "AlertManagerNotReady": {
      "type": "object"
    },
    "AlertManagersResult": {
      "type": "object",
      "title": "AlertManagersResult contains the result from querying the alertmanagers endpoint.",
      "properties": {
        "activeAlertManagers": {
          "type": "array",
          "items": {
            "$ref": "#/definitions/AlertManager"
          }
        },
        "droppedAlertManagers": {
          "type": "array",
          "items": {
            "$ref": "#/definitions/AlertManager"
          }
        }
      }
    },
    "AlertQuery": {
      "type": "object",
      "title": "AlertQuery represents a single query associated with an alert definition.",
      "properties": {
        "datasourceUid": {
          "description": "Grafana data source unique identifier; it should be '-100' for a Server Side Expression operation.",
          "type": "string"
        },
        "model": {
          "description": "JSON is the raw JSON query and includes the above properties as well as custom properties.",
          "type": "object"
        },
        "queryType": {
          "description": "QueryType is an optional identifier for the type of query.\nIt can be used to distinguish different types of queries.",
          "type": "string"
        },
        "refId": {
          "description": "RefID is the unique identifier of the query, set by the frontend call.",
          "type": "string"
        },
        "relativeTimeRange": {
          "$ref": "#/definitions/RelativeTimeRange"
        }
      }
    },
    "AlertResponse": {
      "type": "object",
      "required": [
        "status"
      ],
      "properties": {
        "data": {
          "$ref": "#/definitions/AlertDiscovery"
        },
        "error": {
          "type": "string"
        },
        "errorType": {
          "$ref": "#/definitions/ErrorType"
        },
        "status": {
          "type": "string"
        }
      }
    },
    "AlertRule": {
      "type": "object",
      "title": "AlertRule is the model for alert rules in unified alerting.",
      "properties": {
        "Annotations": {
          "type": "object",
          "additionalProperties": {
            "type": "string"
          }
        },
        "Condition": {
          "type": "string"
        },
        "DashboardUID": {
          "type": "string"
        },
        "Data": {
          "type": "array",
          "items": {
            "$ref": "#/definitions/AlertQuery"
          }
        },
        "ExecErrState": {
          "type": "string",
          "enum": [
            "Alerting",
            "Error",
            "OK"
          ]
        },
        "For": {
          "$ref": "#/definitions/Duration"
        },
        "ID": {
          "type": "integer",
          "format": "int64"
        },
        "IntervalSeconds": {
          "type": "integer",
          "format": "int64"
        },
        "Labels": {
          "type": "object",
          "additionalProperties": {
            "type": "string"
          }
        },
        "NamespaceUID": {
          "type": "string"
        },
        "NoDataState": {
          "type": "string",
          "enum": [
            "Alerting",
            "NoData",
            "OK"
          ]
        },
        "OrgID": {
          "type": "integer",
          "format": "int64"
        },
        "PanelID": {
          "type": "integer",
          "format": "int64"
        },
        "RuleGroup": {
          "type": "string"
        },
        "RuleGroupIndex": {
          "type": "integer",
          "format": "int64"
        },
        "Title": {
          "type": "string"
        },
        "UID": {
          "type": "string"
        },
        "Updated": {
          "type": "string",
          "format": "date-time"
        },
        "Version": {
          "type": "integer",
          "format": "int64"
        }
      }
    },
    "AlertRuleGroup": {
      "type": "object",
      "properties": {
        "folderUid": {
          "type": "string"
        },
        "interval": {
          "type": "integer",
          "format": "int64"
        },
        "rules": {
          "type": "array",
          "items": {
            "$ref": "#/definitions/AlertRule"
          }
        },
        "title": {
          "type": "string"
        }
      }
    },
    "AlertRuleGroupMetadata": {
      "type": "object",
      "properties": {
        "interval": {
          "type": "integer",
          "format": "int64"
        }
      }
    },
    "AlertStateType": {
      "type": "string"
    },
    "AlertingRule": {
      "description": "adapted from cortex",
      "type": "object",
      "required": [
        "name",
        "query",
        "health",
        "type",
        "state",
        "annotations",
        "alerts"
      ],
      "properties": {
        "alerts": {
          "type": "array",
          "items": {
            "$ref": "#/definitions/Alert"
          }
        },
        "annotations": {
          "$ref": "#/definitions/overrideLabels"
        },
        "duration": {
          "type": "number",
          "format": "double"
        },
        "evaluationTime": {
          "type": "number",
          "format": "double"
        },
        "health": {
          "type": "string"
        },
        "labels": {
          "$ref": "#/definitions/overrideLabels"
        },
        "lastError": {
          "type": "string"
        },
        "lastEvaluation": {
          "type": "string",
          "format": "date-time"
        },
        "name": {
          "type": "string"
        },
        "query": {
          "type": "string"
        },
        "state": {
          "description": "State can be \"pending\", \"firing\", \"inactive\".",
          "type": "string"
        },
        "type": {
          "$ref": "#/definitions/RuleType"
        }
      }
    },
    "ApiRuleNode": {
      "type": "object",
      "properties": {
        "alert": {
          "type": "string"
        },
        "annotations": {
          "type": "object",
          "additionalProperties": {
            "type": "string"
          }
        },
        "expr": {
          "type": "string"
        },
        "for": {
          "$ref": "#/definitions/Duration"
        },
        "labels": {
          "type": "object",
          "additionalProperties": {
            "type": "string"
          }
        },
        "record": {
          "type": "string"
        }
      }
    },
    "Authorization": {
      "type": "object",
      "title": "Authorization contains HTTP authorization credentials.",
      "properties": {
        "credentials": {
          "$ref": "#/definitions/Secret"
        },
        "credentials_file": {
          "type": "string"
        },
        "type": {
          "type": "string"
        }
      }
    },
    "BasicAuth": {
      "type": "object",
      "title": "BasicAuth contains basic HTTP authentication credentials.",
      "properties": {
        "password": {
          "$ref": "#/definitions/Secret"
        },
        "password_file": {
          "type": "string"
        },
        "username": {
          "type": "string"
        }
      }
    },
    "ConfFloat64": {
      "description": "ConfFloat64 is a float64. It Marshals float64 values of NaN of Inf\nto null.",
      "type": "number",
      "format": "double"
    },
    "Config": {
      "type": "object",
      "title": "Config is the top-level configuration for Alertmanager's config files.",
      "properties": {
        "global": {
          "$ref": "#/definitions/GlobalConfig"
        },
        "inhibit_rules": {
          "type": "array",
          "items": {
            "$ref": "#/definitions/InhibitRule"
          }
        },
        "mute_time_intervals": {
          "type": "array",
          "items": {
            "$ref": "#/definitions/MuteTimeInterval"
          }
        },
        "route": {
          "$ref": "#/definitions/Route"
        },
        "templates": {
          "type": "array",
          "items": {
            "type": "string"
          }
        }
      }
    },
    "ContactPoints": {
      "type": "array",
      "items": {
        "$ref": "#/definitions/EmbeddedContactPoint"
      }
    },
<<<<<<< HEAD
=======
    "DataLink": {
      "description": "DataLink define what",
      "type": "object",
      "properties": {
        "targetBlank": {
          "type": "boolean"
        },
        "title": {
          "type": "string"
        },
        "url": {
          "type": "string"
        }
      }
    },
    "DataResponse": {
      "description": "A map of RefIDs (unique query identifiers) to this type makes up the Responses property of a QueryDataResponse.\nThe Error property is used to allow for partial success responses from the containing QueryDataResponse.",
      "type": "object",
      "title": "DataResponse contains the results from a DataQuery.",
      "properties": {
        "Error": {
          "description": "Error is a property to be set if the the corresponding DataQuery has an error.",
          "type": "string"
        },
        "Frames": {
          "$ref": "#/definitions/Frames"
        }
      }
    },
    "DataTopic": {
      "type": "string",
      "title": "DataTopic is used to identify which topic the frame should be assigned to."
    },
>>>>>>> 84b24981
    "DateTime": {
      "description": "DateTime is a time but it serializes to ISO8601 format with millis\nIt knows how to read 3 different variations of a RFC3339 date time.\nMost APIs we encounter want either millisecond or second precision times.\nThis just tries to make it worry-free.",
      "type": "string",
      "format": "date-time"
    },
    "DayOfMonthRange": {
      "type": "object",
      "title": "A DayOfMonthRange is an inclusive range that may have negative Beginning/End values that represent distance from the End of the month Beginning at -1.",
      "properties": {
        "Begin": {
          "type": "integer",
          "format": "int64"
        },
        "End": {
          "type": "integer",
          "format": "int64"
        }
      }
    },
    "DiscoveryBase": {
      "type": "object",
      "required": [
        "status"
      ],
      "properties": {
        "error": {
          "type": "string"
        },
        "errorType": {
          "$ref": "#/definitions/ErrorType"
        },
        "status": {
          "type": "string"
        }
      }
    },
    "DsPermissionType": {
      "description": "Datasource permission\nDescription:\n`0` - No Access\n`1` - Query\nEnum: 0,1",
      "type": "integer",
      "format": "int64"
    },
    "Duration": {
      "type": "integer",
      "format": "int64",
      "title": "Duration is a type used for marshalling durations.",
      "$ref": "#/definitions/Duration"
    },
    "EmailConfig": {
      "type": "object",
      "title": "EmailConfig configures notifications via mail.",
      "properties": {
        "auth_identity": {
          "type": "string"
        },
        "auth_password": {
          "$ref": "#/definitions/Secret"
        },
        "auth_secret": {
          "$ref": "#/definitions/Secret"
        },
        "auth_username": {
          "type": "string"
        },
        "from": {
          "type": "string"
        },
        "headers": {
          "type": "object",
          "additionalProperties": {
            "type": "string"
          }
        },
        "hello": {
          "type": "string"
        },
        "html": {
          "type": "string"
        },
        "require_tls": {
          "type": "boolean"
        },
        "send_resolved": {
          "type": "boolean"
        },
        "smarthost": {
          "$ref": "#/definitions/HostPort"
        },
        "text": {
          "type": "string"
        },
        "tls_config": {
          "$ref": "#/definitions/TLSConfig"
        },
        "to": {
          "description": "Email address to notify.",
          "type": "string"
        }
      }
    },
    "EmbeddedContactPoint": {
      "description": "EmbeddedContactPoint is the contact point type that is used\nby grafanas embedded alertmanager implementation.",
      "type": "object",
      "required": [
        "type",
        "settings"
      ],
      "properties": {
        "disableResolveMessage": {
          "type": "boolean",
          "example": false
        },
        "name": {
          "description": "Name is used as grouping key in the UI. Contact points with the\nsame name will be grouped in the UI.",
          "type": "string",
          "example": "webhook_1"
        },
        "provenance": {
          "type": "string",
          "readOnly": true
        },
        "settings": {
          "$ref": "#/definitions/Json"
        },
        "type": {
          "type": "string",
          "enum": [
            "alertmanager",
            " dingding",
            " discord",
            " email",
            " googlechat",
            " kafka",
            " line",
            " opsgenie",
            " pagerduty",
            " pushover",
            " sensugo",
            " slack",
            " teams",
            " telegram",
            " threema",
            " victorops",
            " webhook",
            " wecom"
          ],
          "example": "webhook"
        },
        "uid": {
          "description": "UID is the unique identifier of the contact point. The UID can be\nset by the user.",
          "type": "string",
          "example": "my_external_reference"
        }
      }
    },
    "ErrorType": {
      "type": "string",
      "title": "ErrorType models the different API error types."
    },
    "EvalAlertConditionCommand": {
      "description": "EvalAlertConditionCommand is the command for evaluating a condition",
      "type": "object",
      "properties": {
        "condition": {
          "type": "string"
        },
        "data": {
          "type": "array",
          "items": {
            "$ref": "#/definitions/AlertQuery"
          }
        },
        "now": {
          "type": "string",
          "format": "date-time"
        }
      }
    },
    "EvalQueriesPayload": {
      "type": "object",
      "properties": {
        "data": {
          "type": "array",
          "items": {
            "$ref": "#/definitions/AlertQuery"
          }
        },
        "now": {
          "type": "string",
          "format": "date-time"
        }
      }
    },
    "EvalQueriesResponse": {
      "$ref": "#/definitions/EvalQueriesResponse"
    },
    "ExtendedReceiver": {
      "type": "object",
      "properties": {
        "email_configs": {
          "$ref": "#/definitions/EmailConfig"
        },
        "grafana_managed_receiver": {
          "$ref": "#/definitions/PostableGrafanaReceiver"
        },
        "opsgenie_configs": {
          "$ref": "#/definitions/OpsGenieConfig"
        },
        "pagerduty_configs": {
          "$ref": "#/definitions/PagerdutyConfig"
        },
        "pushover_configs": {
          "$ref": "#/definitions/PushoverConfig"
        },
        "slack_configs": {
          "$ref": "#/definitions/SlackConfig"
        },
        "victorops_configs": {
          "$ref": "#/definitions/VictorOpsConfig"
        },
        "webhook_configs": {
          "$ref": "#/definitions/WebhookConfig"
        },
        "wechat_configs": {
          "$ref": "#/definitions/WechatConfig"
        }
      }
    },
    "Failure": {
      "$ref": "#/definitions/ResponseDetails"
    },
    "Field": {
      "description": "A Field is essentially a slice of various types with extra properties and methods.\nSee NewField() for supported types.\n\nThe slice data in the Field is a not exported, so methods on the Field are used to to manipulate its data.",
      "type": "object",
      "title": "Field represents a typed column of data within a Frame.",
      "properties": {
        "config": {
          "$ref": "#/definitions/FieldConfig"
        },
        "labels": {
          "$ref": "#/definitions/FrameLabels"
        },
        "name": {
          "description": "Name is default identifier of the field. The name does not have to be unique, but the combination\nof name and Labels should be unique for proper behavior in all situations.",
          "type": "string"
        }
      }
    },
    "FieldConfig": {
      "type": "object",
      "title": "FieldConfig represents the display properties for a Field.",
      "properties": {
        "color": {
          "description": "Map values to a display color\nNOTE: this interface is under development in the frontend... so simple map for now",
          "type": "object",
          "additionalProperties": {
            "type": "object"
          }
        },
        "custom": {
          "description": "Panel Specific Values",
          "type": "object",
          "additionalProperties": {
            "type": "object"
          }
        },
        "decimals": {
          "type": "integer",
          "format": "uint16"
        },
        "description": {
          "description": "Description is human readable field metadata",
          "type": "string"
        },
        "displayName": {
          "description": "DisplayName overrides Grafana default naming, should not be used from a data source",
          "type": "string"
        },
        "displayNameFromDS": {
          "description": "DisplayNameFromDS overrides Grafana default naming in a better way that allows users to override it easily.",
          "type": "string"
        },
        "filterable": {
          "description": "Filterable indicates if the Field's data can be filtered by additional calls.",
          "type": "boolean"
        },
        "interval": {
          "description": "Interval indicates the expected regular step between values in the series.\nWhen an interval exists, consumers can identify \"missing\" values when the expected value is not present.\nThe grafana timeseries visualization will render disconnected values when missing values are found it the time field.\nThe interval uses the same units as the values.  For time.Time, this is defined in milliseconds.",
          "type": "number",
          "format": "double"
        },
        "links": {
          "description": "The behavior when clicking on a result",
          "type": "array",
          "items": {
            "$ref": "#/definitions/DataLink"
          }
        },
        "mappings": {
          "$ref": "#/definitions/ValueMappings"
        },
        "max": {
          "$ref": "#/definitions/ConfFloat64"
        },
        "min": {
          "$ref": "#/definitions/ConfFloat64"
        },
        "noValue": {
          "description": "Alternative to empty string",
          "type": "string"
        },
        "path": {
          "description": "Path is an explicit path to the field in the datasource. When the frame meta includes a path,\nthis will default to `${frame.meta.path}/${field.name}\n\nWhen defined, this value can be used as an identifier within the datasource scope, and\nmay be used as an identifier to update values in a subsequent request",
          "type": "string"
        },
        "thresholds": {
          "$ref": "#/definitions/ThresholdsConfig"
        },
        "unit": {
          "description": "Numeric Options",
          "type": "string"
        },
        "writeable": {
          "description": "Writeable indicates that the datasource knows how to update this value",
          "type": "boolean"
        }
      }
    },
    "Frame": {
      "description": "Each Field is well typed by its FieldType and supports optional Labels.\n\nA Frame is a general data container for Grafana. A Frame can be table data\nor time series data depending on its content and field types.",
      "type": "object",
      "title": "Frame is a columnar data structure where each column is a Field.",
      "properties": {
        "Fields": {
          "description": "Fields are the columns of a frame.\nAll Fields must be of the same the length when marshalling the Frame for transmission.",
          "type": "array",
          "items": {
            "$ref": "#/definitions/Field"
          }
        },
        "Meta": {
          "$ref": "#/definitions/FrameMeta"
        },
        "Name": {
          "description": "Name is used in some Grafana visualizations.",
          "type": "string"
        },
        "RefID": {
          "description": "RefID is a property that can be set to match a Frame to its originating query.",
          "type": "string"
        }
      }
    },
    "FrameLabels": {
      "description": "Labels are used to add metadata to an object.  The JSON will always be sorted keys",
      "type": "object",
      "additionalProperties": {
        "type": "string"
      }
    },
    "FrameMeta": {
      "description": "https://github.com/grafana/grafana/blob/master/packages/grafana-data/src/types/data.ts#L11\nNOTE -- in javascript this can accept any `[key: string]: any;` however\nthis interface only exposes the values we want to be exposed",
      "type": "object",
      "title": "FrameMeta matches:",
      "properties": {
        "channel": {
          "description": "Channel is the path to a stream in grafana live that has real-time updates for this data.",
          "type": "string"
        },
        "custom": {
          "description": "Custom datasource specific values.",
          "type": "object"
        },
        "dataTopic": {
          "$ref": "#/definitions/DataTopic"
        },
        "executedQueryString": {
          "description": "ExecutedQueryString is the raw query sent to the underlying system. All macros and templating\nhave been applied.  When metadata contains this value, it will be shown in the query inspector.",
          "type": "string"
        },
        "notices": {
          "description": "Notices provide additional information about the data in the Frame that\nGrafana can display to the user in the user interface.",
          "type": "array",
          "items": {
            "$ref": "#/definitions/Notice"
          }
        },
        "path": {
          "description": "Path is a browsable path on the datasource.",
          "type": "string"
        },
        "pathSeparator": {
          "description": "PathSeparator defines the separator pattern to decode a hierarchy. The default separator is '/'.",
          "type": "string"
        },
        "preferredVisualisationType": {
          "$ref": "#/definitions/VisType"
        },
        "stats": {
          "description": "Stats is an array of query result statistics.",
          "type": "array",
          "items": {
            "$ref": "#/definitions/QueryStat"
          }
        },
        "type": {
          "$ref": "#/definitions/FrameType"
        }
      }
    },
    "FrameType": {
      "description": "A FrameType string, when present in a frame's metadata, asserts that the\nframe's structure conforms to the FrameType's specification.\nThis property is currently optional, so FrameType may be FrameTypeUnknown even if the properties of\nthe Frame correspond to a defined FrameType.",
      "type": "string"
    },
    "Frames": {
      "description": "It is the main data container within a backend.DataResponse.",
      "type": "array",
      "title": "Frames is a slice of Frame pointers.",
      "items": {
        "$ref": "#/definitions/Frame"
      }
    },
    "GettableAlertmanagers": {
      "type": "object",
      "properties": {
        "data": {
          "$ref": "#/definitions/AlertManagersResult"
        },
        "status": {
          "type": "string"
        }
      }
    },
    "GettableApiAlertingConfig": {
      "type": "object",
      "properties": {
        "global": {
          "$ref": "#/definitions/GlobalConfig"
        },
        "inhibit_rules": {
          "type": "array",
          "items": {
            "$ref": "#/definitions/InhibitRule"
          }
        },
        "muteTimeProvenances": {
          "type": "object",
          "additionalProperties": {
            "$ref": "#/definitions/Provenance"
          }
        },
        "mute_time_intervals": {
          "type": "array",
          "items": {
            "$ref": "#/definitions/MuteTimeInterval"
          }
        },
        "receivers": {
          "description": "Override with our superset receiver type",
          "type": "array",
          "items": {
            "$ref": "#/definitions/GettableApiReceiver"
          }
        },
        "route": {
          "$ref": "#/definitions/Route"
        },
        "templates": {
          "type": "array",
          "items": {
            "type": "string"
          }
        }
      }
    },
    "GettableApiReceiver": {
      "type": "object",
      "properties": {
        "email_configs": {
          "type": "array",
          "items": {
            "$ref": "#/definitions/EmailConfig"
          }
        },
        "grafana_managed_receiver_configs": {
          "type": "array",
          "items": {
            "$ref": "#/definitions/GettableGrafanaReceiver"
          }
        },
        "name": {
          "description": "A unique identifier for this receiver.",
          "type": "string"
        },
        "opsgenie_configs": {
          "type": "array",
          "items": {
            "$ref": "#/definitions/OpsGenieConfig"
          }
        },
        "pagerduty_configs": {
          "type": "array",
          "items": {
            "$ref": "#/definitions/PagerdutyConfig"
          }
        },
        "pushover_configs": {
          "type": "array",
          "items": {
            "$ref": "#/definitions/PushoverConfig"
          }
        },
        "slack_configs": {
          "type": "array",
          "items": {
            "$ref": "#/definitions/SlackConfig"
          }
        },
        "sns_configs": {
          "type": "array",
          "items": {
            "$ref": "#/definitions/SNSConfig"
          }
        },
        "victorops_configs": {
          "type": "array",
          "items": {
            "$ref": "#/definitions/VictorOpsConfig"
          }
        },
        "webhook_configs": {
          "type": "array",
          "items": {
            "$ref": "#/definitions/WebhookConfig"
          }
        },
        "wechat_configs": {
          "type": "array",
          "items": {
            "$ref": "#/definitions/WechatConfig"
          }
        }
      }
    },
    "GettableExtendedRuleNode": {
      "type": "object",
      "properties": {
        "alert": {
          "type": "string"
        },
        "annotations": {
          "type": "object",
          "additionalProperties": {
            "type": "string"
          }
        },
        "expr": {
          "type": "string"
        },
        "for": {
          "$ref": "#/definitions/Duration"
        },
        "grafana_alert": {
          "$ref": "#/definitions/GettableGrafanaRule"
        },
        "labels": {
          "type": "object",
          "additionalProperties": {
            "type": "string"
          }
        },
        "record": {
          "type": "string"
        }
      }
    },
    "GettableGrafanaReceiver": {
      "type": "object",
      "properties": {
        "disableResolveMessage": {
          "type": "boolean"
        },
        "name": {
          "type": "string"
        },
        "provenance": {
          "$ref": "#/definitions/Provenance"
        },
        "secureFields": {
          "type": "object",
          "additionalProperties": {
            "type": "boolean"
          }
        },
        "settings": {
          "$ref": "#/definitions/Json"
        },
        "type": {
          "type": "string"
        },
        "uid": {
          "type": "string"
        }
      }
    },
    "GettableGrafanaReceivers": {
      "type": "object",
      "properties": {
        "grafana_managed_receiver_configs": {
          "type": "array",
          "items": {
            "$ref": "#/definitions/GettableGrafanaReceiver"
          }
        }
      }
    },
    "GettableGrafanaRule": {
      "type": "object",
      "properties": {
        "condition": {
          "type": "string"
        },
        "data": {
          "type": "array",
          "items": {
            "$ref": "#/definitions/AlertQuery"
          }
        },
        "exec_err_state": {
          "type": "string",
          "enum": [
            "OK",
            "Alerting",
            "Error"
          ]
        },
        "id": {
          "type": "integer",
          "format": "int64"
        },
        "intervalSeconds": {
          "type": "integer",
          "format": "int64"
        },
        "namespace_id": {
          "type": "integer",
          "format": "int64"
        },
        "namespace_uid": {
          "type": "string"
        },
        "no_data_state": {
          "type": "string",
          "enum": [
            "Alerting",
            "NoData",
            "OK"
          ]
        },
        "orgId": {
          "type": "integer",
          "format": "int64"
        },
        "provenance": {
          "$ref": "#/definitions/Provenance"
        },
        "rule_group": {
          "type": "string"
        },
        "title": {
          "type": "string"
        },
        "uid": {
          "type": "string"
        },
        "updated": {
          "type": "string",
          "format": "date-time"
        },
        "version": {
          "type": "integer",
          "format": "int64"
        }
      }
    },
    "GettableNGalertConfig": {
      "type": "object",
      "properties": {
        "alertmanagers": {
          "type": "array",
          "items": {
            "type": "string"
          }
        },
        "alertmanagersChoice": {
          "type": "string",
          "enum": [
            "all",
            "internal",
            "external"
          ]
        }
      }
    },
    "GettableRuleGroupConfig": {
      "type": "object",
      "properties": {
        "interval": {
          "$ref": "#/definitions/Duration"
        },
        "name": {
          "type": "string"
        },
        "rules": {
          "type": "array",
          "items": {
            "$ref": "#/definitions/GettableExtendedRuleNode"
          }
        },
        "source_tenants": {
          "type": "array",
          "items": {
            "type": "string"
          }
        }
      }
    },
    "GettableStatus": {
      "type": "object",
      "required": [
        "cluster",
        "config",
        "uptime",
        "versionInfo"
      ],
      "properties": {
        "cluster": {
          "$ref": "#/definitions/clusterStatus"
        },
        "config": {
          "$ref": "#/definitions/PostableApiAlertingConfig"
        },
        "uptime": {
          "description": "uptime",
          "type": "string",
          "format": "date-time"
        },
        "versionInfo": {
          "$ref": "#/definitions/versionInfo"
        }
      }
    },
    "GettableUserConfig": {
      "type": "object",
      "properties": {
        "alertmanager_config": {
          "$ref": "#/definitions/GettableApiAlertingConfig"
        },
        "template_file_provenances": {
          "type": "object",
          "additionalProperties": {
            "$ref": "#/definitions/Provenance"
          }
        },
        "template_files": {
          "type": "object",
          "additionalProperties": {
            "type": "string"
          }
        }
      }
    },
    "GlobalConfig": {
      "description": "GlobalConfig defines configuration parameters that are valid globally\nunless overwritten.",
      "type": "object",
      "properties": {
        "http_config": {
          "$ref": "#/definitions/HTTPClientConfig"
        },
        "opsgenie_api_key": {
          "$ref": "#/definitions/Secret"
        },
        "opsgenie_api_key_file": {
          "type": "string"
        },
        "opsgenie_api_url": {
          "$ref": "#/definitions/URL"
        },
        "pagerduty_url": {
          "$ref": "#/definitions/URL"
        },
        "resolve_timeout": {
          "$ref": "#/definitions/Duration"
        },
        "slack_api_url": {
          "$ref": "#/definitions/SecretURL"
        },
        "slack_api_url_file": {
          "type": "string"
        },
        "smtp_auth_identity": {
          "type": "string"
        },
        "smtp_auth_password": {
          "$ref": "#/definitions/Secret"
        },
        "smtp_auth_secret": {
          "$ref": "#/definitions/Secret"
        },
        "smtp_auth_username": {
          "type": "string"
        },
        "smtp_from": {
          "type": "string"
        },
        "smtp_hello": {
          "type": "string"
        },
        "smtp_require_tls": {
          "type": "boolean"
        },
        "smtp_smarthost": {
          "$ref": "#/definitions/HostPort"
        },
        "victorops_api_key": {
          "$ref": "#/definitions/Secret"
        },
        "victorops_api_url": {
          "$ref": "#/definitions/URL"
        },
        "wechat_api_corp_id": {
          "type": "string"
        },
        "wechat_api_secret": {
          "$ref": "#/definitions/Secret"
        },
        "wechat_api_url": {
          "$ref": "#/definitions/URL"
        }
      }
    },
    "HTTPClientConfig": {
      "type": "object",
      "title": "HTTPClientConfig configures an HTTP client.",
      "properties": {
        "authorization": {
          "$ref": "#/definitions/Authorization"
        },
        "basic_auth": {
          "$ref": "#/definitions/BasicAuth"
        },
        "bearer_token": {
          "$ref": "#/definitions/Secret"
        },
        "bearer_token_file": {
          "description": "The bearer token file for the targets. Deprecated in favour of\nAuthorization.CredentialsFile.",
          "type": "string"
        },
        "follow_redirects": {
          "description": "FollowRedirects specifies whether the client should follow HTTP 3xx redirects.\nThe omitempty flag is not set, because it would be hidden from the\nmarshalled configuration when set to false.",
          "type": "boolean"
        },
        "oauth2": {
          "$ref": "#/definitions/OAuth2"
        },
        "proxy_url": {
          "$ref": "#/definitions/URL"
        },
        "tls_config": {
          "$ref": "#/definitions/TLSConfig"
        }
      }
    },
    "HostPort": {
      "type": "object",
      "title": "HostPort represents a \"host:port\" network address.",
      "properties": {
        "Host": {
          "type": "string"
        },
        "Port": {
          "type": "string"
        }
      }
    },
    "InclusiveRange": {
      "type": "object",
      "title": "InclusiveRange is used to hold the Beginning and End values of many time interval components.",
      "properties": {
        "Begin": {
          "type": "integer",
          "format": "int64"
        },
        "End": {
          "type": "integer",
          "format": "int64"
        }
      }
    },
    "InhibitRule": {
      "description": "InhibitRule defines an inhibition rule that mutes alerts that match the\ntarget labels if an alert matching the source labels exists.\nBoth alerts have to have a set of labels being equal.",
      "type": "object",
      "properties": {
        "equal": {
          "$ref": "#/definitions/LabelNames"
        },
        "source_match": {
          "description": "SourceMatch defines a set of labels that have to equal the given\nvalue for source alerts. Deprecated. Remove before v1.0 release.",
          "type": "object",
          "additionalProperties": {
            "type": "string"
          }
        },
        "source_match_re": {
          "$ref": "#/definitions/MatchRegexps"
        },
        "source_matchers": {
          "$ref": "#/definitions/Matchers"
        },
        "target_match": {
          "description": "TargetMatch defines a set of labels that have to equal the given\nvalue for target alerts. Deprecated. Remove before v1.0 release.",
          "type": "object",
          "additionalProperties": {
            "type": "string"
          }
        },
        "target_match_re": {
          "$ref": "#/definitions/MatchRegexps"
        },
        "target_matchers": {
          "$ref": "#/definitions/Matchers"
        }
      }
    },
    "InspectType": {
      "type": "integer",
      "format": "int64",
      "title": "InspectType is a type for the Inspect property of a Notice."
    },
    "Json": {
      "type": "object"
    },
    "Label": {
      "type": "object",
      "title": "Label is a key/value pair of strings.",
      "properties": {
        "Name": {
          "type": "string"
        }
      }
    },
    "LabelName": {
      "description": "A LabelName is a key for a LabelSet or Metric.  It has a value associated\ntherewith.",
      "type": "string"
    },
    "LabelNames": {
      "type": "array",
      "title": "LabelNames is a sortable LabelName slice. In implements sort.Interface.",
      "items": {
        "$ref": "#/definitions/LabelName"
      }
    },
    "LabelSet": {
      "description": "A LabelSet is a collection of LabelName and LabelValue pairs.  The LabelSet\nmay be fully-qualified down to the point where it may resolve to a single\nMetric in the data store or not.  All operations that occur within the realm\nof a LabelSet can emit a vector of Metric entities to which the LabelSet may\nmatch.",
      "type": "object",
      "additionalProperties": {
        "$ref": "#/definitions/LabelValue"
      }
    },
    "LabelValue": {
      "type": "string",
      "title": "A LabelValue is an associated value for a LabelName."
    },
    "Labels": {
      "description": "Labels is a sorted set of labels. Order has to be guaranteed upon\ninstantiation.",
      "type": "array",
      "items": {
        "$ref": "#/definitions/Label"
      }
    },
    "LegacyAlert": {
      "type": "object",
      "properties": {
        "Created": {
          "type": "string",
          "format": "date-time"
        },
        "DashboardId": {
          "type": "integer",
          "format": "int64"
        },
        "EvalData": {
          "$ref": "#/definitions/Json"
        },
        "ExecutionError": {
          "type": "string"
        },
        "For": {
          "$ref": "#/definitions/Duration"
        },
        "Frequency": {
          "type": "integer",
          "format": "int64"
        },
        "Handler": {
          "type": "integer",
          "format": "int64"
        },
        "Id": {
          "type": "integer",
          "format": "int64"
        },
        "Message": {
          "type": "string"
        },
        "Name": {
          "type": "string"
        },
        "NewStateDate": {
          "type": "string",
          "format": "date-time"
        },
        "OrgId": {
          "type": "integer",
          "format": "int64"
        },
        "PanelId": {
          "type": "integer",
          "format": "int64"
        },
        "Settings": {
          "$ref": "#/definitions/Json"
        },
        "Severity": {
          "type": "string"
        },
        "Silenced": {
          "type": "boolean"
        },
        "State": {
          "$ref": "#/definitions/AlertStateType"
        },
        "StateChanges": {
          "type": "integer",
          "format": "int64"
        },
        "Updated": {
          "type": "string",
          "format": "date-time"
        },
        "Version": {
          "type": "integer",
          "format": "int64"
        }
      }
    },
    "MatchRegexps": {
      "type": "object",
      "title": "MatchRegexps represents a map of Regexp.",
      "additionalProperties": {
        "$ref": "#/definitions/Regexp"
      }
    },
    "MatchType": {
      "type": "integer",
      "format": "int64",
      "title": "MatchType is an enum for label matching types."
    },
    "Matcher": {
      "type": "object",
      "title": "Matcher models the matching of a label.",
      "properties": {
        "Name": {
          "type": "string"
        },
        "Type": {
          "$ref": "#/definitions/MatchType"
        },
        "Value": {
          "type": "string"
        }
      }
    },
    "Matchers": {
      "description": "Matchers is a slice of Matchers that is sortable, implements Stringer, and\nprovides a Matches method to match a LabelSet against all Matchers in the\nslice. Note that some users of Matchers might require it to be sorted.",
      "type": "array",
      "items": {
        "$ref": "#/definitions/Matcher"
      },
      "$ref": "#/definitions/Matchers"
    },
    "MessageTemplate": {
      "type": "object",
      "properties": {
        "name": {
          "type": "string"
        },
        "provenance": {
          "$ref": "#/definitions/Provenance"
        },
        "template": {
          "type": "string"
        }
      }
    },
    "MessageTemplateContent": {
      "type": "object",
      "properties": {
        "template": {
          "type": "string"
        }
      }
    },
    "MessageTemplates": {
      "type": "array",
      "items": {
        "$ref": "#/definitions/MessageTemplate"
      }
    },
    "MonthRange": {
      "type": "object",
      "title": "A MonthRange is an inclusive range between [1, 12] where 1 = January.",
      "properties": {
        "Begin": {
          "type": "integer",
          "format": "int64"
        },
        "End": {
          "type": "integer",
          "format": "int64"
        }
      }
    },
    "MultiStatus": {
      "type": "object"
    },
    "MuteTimeInterval": {
      "type": "object",
      "title": "MuteTimeInterval represents a named set of time intervals for which a route should be muted.",
      "properties": {
        "name": {
          "type": "string"
        },
        "time_intervals": {
          "type": "array",
          "items": {
            "$ref": "#/definitions/TimeInterval"
          }
        }
      }
    },
    "MuteTimings": {
      "type": "array",
      "items": {
        "$ref": "#/definitions/MuteTimeInterval"
      }
    },
    "NamespaceConfigResponse": {
      "type": "object",
      "additionalProperties": {
        "type": "array",
        "items": {
          "$ref": "#/definitions/GettableRuleGroupConfig"
        }
      }
    },
    "NotFound": {
      "type": "object"
    },
    "Notice": {
      "type": "object",
      "title": "Notice provides a structure for presenting notifications in Grafana's user interface.",
      "properties": {
        "inspect": {
          "$ref": "#/definitions/InspectType"
        },
        "link": {
          "description": "Link is an optional link for display in the user interface and can be an\nabsolute URL or a path relative to Grafana's root url.",
          "type": "string"
        },
        "severity": {
          "$ref": "#/definitions/NoticeSeverity"
        },
        "text": {
          "description": "Text is freeform descriptive text for the notice.",
          "type": "string"
        }
      }
    },
    "NoticeSeverity": {
      "type": "integer",
      "format": "int64",
      "title": "NoticeSeverity is a type for the Severity property of a Notice."
    },
    "NotifierConfig": {
      "type": "object",
      "title": "NotifierConfig contains base options common across all notifier configurations.",
      "properties": {
        "send_resolved": {
          "type": "boolean"
        }
      }
    },
    "OAuth2": {
      "type": "object",
      "title": "OAuth2 is the oauth2 client configuration.",
      "properties": {
        "TLSConfig": {
          "$ref": "#/definitions/TLSConfig"
        },
        "client_id": {
          "type": "string"
        },
        "client_secret": {
          "$ref": "#/definitions/Secret"
        },
        "client_secret_file": {
          "type": "string"
        },
        "endpoint_params": {
          "type": "object",
          "additionalProperties": {
            "type": "string"
          }
        },
        "scopes": {
          "type": "array",
          "items": {
            "type": "string"
          }
        },
        "token_url": {
          "type": "string"
        }
      }
    },
    "ObjectMatchers": {
      "description": "ObjectMatchers is Matchers with a different Unmarshal and Marshal methods that accept matchers as objects\nthat have already been parsed.",
      "$ref": "#/definitions/Matchers"
    },
    "OpsGenieConfig": {
      "type": "object",
      "title": "OpsGenieConfig configures notifications via OpsGenie.",
      "properties": {
        "actions": {
          "type": "string"
        },
        "api_key": {
          "$ref": "#/definitions/Secret"
        },
        "api_key_file": {
          "type": "string"
        },
        "api_url": {
          "$ref": "#/definitions/URL"
        },
        "description": {
          "type": "string"
        },
        "details": {
          "type": "object",
          "additionalProperties": {
            "type": "string"
          }
        },
        "entity": {
          "type": "string"
        },
        "http_config": {
          "$ref": "#/definitions/HTTPClientConfig"
        },
        "message": {
          "type": "string"
        },
        "note": {
          "type": "string"
        },
        "priority": {
          "type": "string"
        },
        "responders": {
          "type": "array",
          "items": {
            "$ref": "#/definitions/OpsGenieConfigResponder"
          }
        },
        "send_resolved": {
          "type": "boolean"
        },
        "source": {
          "type": "string"
        },
        "tags": {
          "type": "string"
        },
        "update_alerts": {
          "type": "boolean"
        }
      }
    },
    "OpsGenieConfigResponder": {
      "type": "object",
      "properties": {
        "id": {
          "description": "One of those 3 should be filled.",
          "type": "string"
        },
        "name": {
          "type": "string"
        },
        "type": {
          "description": "team, user, escalation, schedule etc.",
          "type": "string"
        },
        "username": {
          "type": "string"
        }
      }
    },
    "PagerdutyConfig": {
      "type": "object",
      "title": "PagerdutyConfig configures notifications via PagerDuty.",
      "properties": {
        "class": {
          "type": "string"
        },
        "client": {
          "type": "string"
        },
        "client_url": {
          "type": "string"
        },
        "component": {
          "type": "string"
        },
        "description": {
          "type": "string"
        },
        "details": {
          "type": "object",
          "additionalProperties": {
            "type": "string"
          }
        },
        "group": {
          "type": "string"
        },
        "http_config": {
          "$ref": "#/definitions/HTTPClientConfig"
        },
        "images": {
          "type": "array",
          "items": {
            "$ref": "#/definitions/PagerdutyImage"
          }
        },
        "links": {
          "type": "array",
          "items": {
            "$ref": "#/definitions/PagerdutyLink"
          }
        },
        "routing_key": {
          "$ref": "#/definitions/Secret"
        },
        "send_resolved": {
          "type": "boolean"
        },
        "service_key": {
          "$ref": "#/definitions/Secret"
        },
        "severity": {
          "type": "string"
        },
        "url": {
          "$ref": "#/definitions/URL"
        }
      }
    },
    "PagerdutyImage": {
      "description": "PagerdutyImage is an image",
      "type": "object",
      "properties": {
        "alt": {
          "type": "string"
        },
        "href": {
          "type": "string"
        },
        "src": {
          "type": "string"
        }
      }
    },
    "PagerdutyLink": {
      "description": "PagerdutyLink is a link",
      "type": "object",
      "properties": {
        "href": {
          "type": "string"
        },
        "text": {
          "type": "string"
        }
      }
    },
    "PermissionDenied": {
      "type": "object"
    },
    "Point": {
      "type": "object",
      "title": "Point represents a single data point for a given timestamp.",
      "properties": {
        "T": {
          "type": "integer",
          "format": "int64"
        },
        "V": {
          "type": "number",
          "format": "double"
        }
      }
    },
    "PostableApiAlertingConfig": {
      "type": "object",
      "properties": {
        "global": {
          "$ref": "#/definitions/GlobalConfig"
        },
        "inhibit_rules": {
          "type": "array",
          "items": {
            "$ref": "#/definitions/InhibitRule"
          }
        },
        "mute_time_intervals": {
          "type": "array",
          "items": {
            "$ref": "#/definitions/MuteTimeInterval"
          }
        },
        "receivers": {
          "description": "Override with our superset receiver type",
          "type": "array",
          "items": {
            "$ref": "#/definitions/PostableApiReceiver"
          }
        },
        "route": {
          "$ref": "#/definitions/Route"
        },
        "templates": {
          "type": "array",
          "items": {
            "type": "string"
          }
        }
      }
    },
    "PostableApiReceiver": {
      "type": "object",
      "properties": {
        "email_configs": {
          "type": "array",
          "items": {
            "$ref": "#/definitions/EmailConfig"
          }
        },
        "grafana_managed_receiver_configs": {
          "type": "array",
          "items": {
            "$ref": "#/definitions/PostableGrafanaReceiver"
          }
        },
        "name": {
          "description": "A unique identifier for this receiver.",
          "type": "string"
        },
        "opsgenie_configs": {
          "type": "array",
          "items": {
            "$ref": "#/definitions/OpsGenieConfig"
          }
        },
        "pagerduty_configs": {
          "type": "array",
          "items": {
            "$ref": "#/definitions/PagerdutyConfig"
          }
        },
        "pushover_configs": {
          "type": "array",
          "items": {
            "$ref": "#/definitions/PushoverConfig"
          }
        },
        "slack_configs": {
          "type": "array",
          "items": {
            "$ref": "#/definitions/SlackConfig"
          }
        },
        "sns_configs": {
          "type": "array",
          "items": {
            "$ref": "#/definitions/SNSConfig"
          }
        },
        "victorops_configs": {
          "type": "array",
          "items": {
            "$ref": "#/definitions/VictorOpsConfig"
          }
        },
        "webhook_configs": {
          "type": "array",
          "items": {
            "$ref": "#/definitions/WebhookConfig"
          }
        },
        "wechat_configs": {
          "type": "array",
          "items": {
            "$ref": "#/definitions/WechatConfig"
          }
        }
      }
    },
    "PostableExtendedRuleNode": {
      "type": "object",
      "properties": {
        "alert": {
          "type": "string"
        },
        "annotations": {
          "type": "object",
          "additionalProperties": {
            "type": "string"
          }
        },
        "expr": {
          "type": "string"
        },
        "for": {
          "$ref": "#/definitions/Duration"
        },
        "grafana_alert": {
          "$ref": "#/definitions/PostableGrafanaRule"
        },
        "labels": {
          "type": "object",
          "additionalProperties": {
            "type": "string"
          }
        },
        "record": {
          "type": "string"
        }
      }
    },
    "PostableGrafanaReceiver": {
      "type": "object",
      "properties": {
        "disableResolveMessage": {
          "type": "boolean"
        },
        "name": {
          "type": "string"
        },
        "secureSettings": {
          "type": "object",
          "additionalProperties": {
            "type": "string"
          }
        },
        "settings": {
          "$ref": "#/definitions/Json"
        },
        "type": {
          "type": "string"
        },
        "uid": {
          "type": "string"
        }
      }
    },
    "PostableGrafanaReceivers": {
      "type": "object",
      "properties": {
        "grafana_managed_receiver_configs": {
          "type": "array",
          "items": {
            "$ref": "#/definitions/PostableGrafanaReceiver"
          }
        }
      }
    },
    "PostableGrafanaRule": {
      "type": "object",
      "properties": {
        "condition": {
          "type": "string"
        },
        "data": {
          "type": "array",
          "items": {
            "$ref": "#/definitions/AlertQuery"
          }
        },
        "exec_err_state": {
          "type": "string",
          "enum": [
            "OK",
            "Alerting",
            "Error"
          ]
        },
        "no_data_state": {
          "type": "string",
          "enum": [
            "Alerting",
            "NoData",
            "OK"
          ]
        },
        "title": {
          "type": "string"
        },
        "uid": {
          "type": "string"
        }
      }
    },
    "PostableNGalertConfig": {
      "type": "object",
      "properties": {
        "alertmanagers": {
          "type": "array",
          "items": {
            "type": "string"
          }
        },
        "alertmanagersChoice": {
          "type": "string",
          "enum": [
            "all",
            "internal",
            "external"
          ]
        }
      }
    },
    "PostableRuleGroupConfig": {
      "type": "object",
      "properties": {
        "interval": {
          "$ref": "#/definitions/Duration"
        },
        "name": {
          "type": "string"
        },
        "rules": {
          "type": "array",
          "items": {
            "$ref": "#/definitions/PostableExtendedRuleNode"
          }
        }
      }
    },
    "PostableUserConfig": {
      "type": "object",
      "properties": {
        "alertmanager_config": {
          "$ref": "#/definitions/PostableApiAlertingConfig"
        },
        "template_files": {
          "type": "object",
          "additionalProperties": {
            "type": "string"
          }
        }
      }
    },
    "Provenance": {
      "type": "string"
    },
    "ProvisionedAlertRule": {
      "type": "object",
      "required": [
        "orgID",
        "folderUID",
        "ruleGroup",
        "title",
        "condition",
        "data",
        "noDataState",
        "execErrState",
        "for"
      ],
      "properties": {
        "annotations": {
          "type": "object",
          "additionalProperties": {
            "type": "string"
          },
          "example": {
            "runbook_url": "https://supercoolrunbook.com/page/13"
          }
        },
        "condition": {
          "type": "string",
          "example": "A"
        },
        "data": {
          "type": "array",
          "items": {
            "$ref": "#/definitions/AlertQuery"
          },
          "example": [
            {
              "datasourceUid": "-100",
              "model": {
                "conditions": [
                  {
                    "evaluator": {
                      "params": [
                        0,
                        0
                      ],
                      "type": "gt"
                    },
                    "operator": {
                      "type": "and"
                    },
                    "query": {
                      "params": []
                    },
                    "reducer": {
                      "params": [],
                      "type": "avg"
                    },
                    "type": "query"
                  }
                ],
                "datasource": {
                  "type": "__expr__",
                  "uid": "__expr__"
                },
                "expression": "1 == 1",
                "hide": false,
                "intervalMs": 1000,
                "maxDataPoints": 43200,
                "refId": "A",
                "type": "math"
              },
              "queryType": "",
              "refId": "A",
              "relativeTimeRange": {
                "from": 0,
                "to": 0
              }
            }
          ]
        },
        "execErrState": {
          "type": "string",
          "enum": [
            "Alerting",
            "Error",
            "OK"
          ]
        },
        "folderUID": {
          "type": "string",
          "example": "project_x"
        },
        "for": {
          "$ref": "#/definitions/Duration"
        },
        "id": {
          "type": "integer",
          "format": "int64"
        },
        "labels": {
          "type": "object",
          "additionalProperties": {
            "type": "string"
          },
          "example": {
            "team": "sre-team-1"
          }
        },
        "noDataState": {
          "type": "string",
          "enum": [
            "Alerting",
            "NoData",
            "OK"
          ]
        },
        "orgID": {
          "type": "integer",
          "format": "int64"
        },
        "provenance": {
          "$ref": "#/definitions/Provenance"
        },
        "ruleGroup": {
          "type": "string",
          "maxLength": 190,
          "minLength": 1,
          "example": "eval_group_1"
        },
        "title": {
          "type": "string",
          "maxLength": 190,
          "minLength": 1,
          "example": "Always firing"
        },
        "uid": {
          "type": "string"
        },
        "updated": {
          "type": "string",
          "format": "date-time",
          "readOnly": true
        }
      }
    },
    "PushoverConfig": {
      "type": "object",
      "properties": {
        "expire": {
          "$ref": "#/definitions/duration"
        },
        "html": {
          "type": "boolean"
        },
        "http_config": {
          "$ref": "#/definitions/HTTPClientConfig"
        },
        "message": {
          "type": "string"
        },
        "priority": {
          "type": "string"
        },
        "retry": {
          "$ref": "#/definitions/duration"
        },
        "send_resolved": {
          "type": "boolean"
        },
        "sound": {
          "type": "string"
        },
        "title": {
          "type": "string"
        },
        "token": {
          "$ref": "#/definitions/Secret"
        },
        "url": {
          "type": "string"
        },
        "url_title": {
          "type": "string"
        },
        "user_key": {
          "$ref": "#/definitions/Secret"
        }
      }
    },
    "QueryStat": {
      "description": "The embedded FieldConfig's display name must be set.\nIt corresponds to the QueryResultMetaStat on the frontend (https://github.com/grafana/grafana/blob/master/packages/grafana-data/src/types/data.ts#L53).",
      "type": "object",
      "title": "QueryStat is used for storing arbitrary statistics metadata related to a query and its result, e.g. total request time, data processing time.",
      "properties": {
        "color": {
          "description": "Map values to a display color\nNOTE: this interface is under development in the frontend... so simple map for now",
          "type": "object",
          "additionalProperties": {
            "type": "object"
          }
        },
        "custom": {
          "description": "Panel Specific Values",
          "type": "object",
          "additionalProperties": {
            "type": "object"
          }
        },
        "decimals": {
          "type": "integer",
          "format": "uint16"
        },
        "description": {
          "description": "Description is human readable field metadata",
          "type": "string"
        },
        "displayName": {
          "description": "DisplayName overrides Grafana default naming, should not be used from a data source",
          "type": "string"
        },
        "displayNameFromDS": {
          "description": "DisplayNameFromDS overrides Grafana default naming in a better way that allows users to override it easily.",
          "type": "string"
        },
        "filterable": {
          "description": "Filterable indicates if the Field's data can be filtered by additional calls.",
          "type": "boolean"
        },
        "interval": {
          "description": "Interval indicates the expected regular step between values in the series.\nWhen an interval exists, consumers can identify \"missing\" values when the expected value is not present.\nThe grafana timeseries visualization will render disconnected values when missing values are found it the time field.\nThe interval uses the same units as the values.  For time.Time, this is defined in milliseconds.",
          "type": "number",
          "format": "double"
        },
        "links": {
          "description": "The behavior when clicking on a result",
          "type": "array",
          "items": {
            "$ref": "#/definitions/DataLink"
          }
        },
        "mappings": {
          "$ref": "#/definitions/ValueMappings"
        },
        "max": {
          "$ref": "#/definitions/ConfFloat64"
        },
        "min": {
          "$ref": "#/definitions/ConfFloat64"
        },
        "noValue": {
          "description": "Alternative to empty string",
          "type": "string"
        },
        "path": {
          "description": "Path is an explicit path to the field in the datasource. When the frame meta includes a path,\nthis will default to `${frame.meta.path}/${field.name}\n\nWhen defined, this value can be used as an identifier within the datasource scope, and\nmay be used as an identifier to update values in a subsequent request",
          "type": "string"
        },
        "thresholds": {
          "$ref": "#/definitions/ThresholdsConfig"
        },
        "unit": {
          "description": "Numeric Options",
          "type": "string"
        },
        "value": {
          "type": "number",
          "format": "double"
        },
        "writeable": {
          "description": "Writeable indicates that the datasource knows how to update this value",
          "type": "boolean"
        }
      }
    },
    "Receiver": {
      "type": "object",
      "title": "Receiver configuration provides configuration on how to contact a receiver.",
      "properties": {
        "email_configs": {
          "type": "array",
          "items": {
            "$ref": "#/definitions/EmailConfig"
          }
        },
        "name": {
          "description": "A unique identifier for this receiver.",
          "type": "string"
        },
        "opsgenie_configs": {
          "type": "array",
          "items": {
            "$ref": "#/definitions/OpsGenieConfig"
          }
        },
        "pagerduty_configs": {
          "type": "array",
          "items": {
            "$ref": "#/definitions/PagerdutyConfig"
          }
        },
        "pushover_configs": {
          "type": "array",
          "items": {
            "$ref": "#/definitions/PushoverConfig"
          }
        },
        "slack_configs": {
          "type": "array",
          "items": {
            "$ref": "#/definitions/SlackConfig"
          }
        },
        "sns_configs": {
          "type": "array",
          "items": {
            "$ref": "#/definitions/SNSConfig"
          }
        },
        "victorops_configs": {
          "type": "array",
          "items": {
            "$ref": "#/definitions/VictorOpsConfig"
          }
        },
        "webhook_configs": {
          "type": "array",
          "items": {
            "$ref": "#/definitions/WebhookConfig"
          }
        },
        "wechat_configs": {
          "type": "array",
          "items": {
            "$ref": "#/definitions/WechatConfig"
          }
        }
      }
    },
    "Regexp": {
      "description": "A Regexp is safe for concurrent use by multiple goroutines,\nexcept for configuration methods, such as Longest.",
      "type": "object",
      "title": "Regexp is the representation of a compiled regular expression."
    },
    "RelativeTimeRange": {
      "description": "RelativeTimeRange is the per query start and end time\nfor requests.",
      "type": "object",
      "properties": {
        "from": {
          "$ref": "#/definitions/Duration"
        },
        "to": {
          "$ref": "#/definitions/Duration"
        }
      }
    },
    "ResponseDetails": {
      "type": "object",
      "properties": {
        "msg": {
          "type": "string"
        }
      }
    },
    "Responses": {
      "description": "The QueryData method the QueryDataHandler method will set the RefId\nproperty on the DataResponses' frames based on these RefIDs.",
      "type": "object",
      "title": "Responses is a map of RefIDs (Unique Query ID) to DataResponses.",
      "additionalProperties": {
        "$ref": "#/definitions/DataResponse"
      }
    },
    "Route": {
      "description": "A Route is a node that contains definitions of how to handle alerts. This is modified\nfrom the upstream alertmanager in that it adds the ObjectMatchers property.",
      "type": "object",
      "properties": {
        "continue": {
          "type": "boolean"
        },
        "group_by": {
          "type": "array",
          "items": {
            "type": "string"
          }
        },
        "group_interval": {
          "$ref": "#/definitions/Duration"
        },
        "group_wait": {
          "$ref": "#/definitions/Duration"
        },
        "match": {
          "description": "Deprecated. Remove before v1.0 release.",
          "type": "object",
          "additionalProperties": {
            "type": "string"
          }
        },
        "match_re": {
          "$ref": "#/definitions/MatchRegexps"
        },
        "matchers": {
          "$ref": "#/definitions/Matchers"
        },
        "mute_time_intervals": {
          "type": "array",
          "items": {
            "type": "string"
          }
        },
        "object_matchers": {
          "$ref": "#/definitions/ObjectMatchers"
        },
        "provenance": {
          "$ref": "#/definitions/Provenance"
        },
        "receiver": {
          "type": "string"
        },
        "repeat_interval": {
          "$ref": "#/definitions/Duration"
        },
        "routes": {
          "type": "array",
          "items": {
            "$ref": "#/definitions/Route"
          }
        }
      }
    },
    "Rule": {
      "description": "adapted from cortex",
      "type": "object",
      "required": [
        "name",
        "query",
        "health",
        "type"
      ],
      "properties": {
        "evaluationTime": {
          "type": "number",
          "format": "double"
        },
        "health": {
          "type": "string"
        },
        "labels": {
          "$ref": "#/definitions/overrideLabels"
        },
        "lastError": {
          "type": "string"
        },
        "lastEvaluation": {
          "type": "string",
          "format": "date-time"
        },
        "name": {
          "type": "string"
        },
        "query": {
          "type": "string"
        },
        "type": {
          "$ref": "#/definitions/RuleType"
        }
      }
    },
    "RuleDiscovery": {
      "type": "object",
      "required": [
        "groups"
      ],
      "properties": {
        "groups": {
          "type": "array",
          "items": {
            "$ref": "#/definitions/RuleGroup"
          }
        }
      }
    },
    "RuleGroup": {
      "type": "object",
      "required": [
        "name",
        "file",
        "rules",
        "interval"
      ],
      "properties": {
        "evaluationTime": {
          "type": "number",
          "format": "double"
        },
        "file": {
          "type": "string"
        },
        "interval": {
          "type": "number",
          "format": "double"
        },
        "lastEvaluation": {
          "type": "string",
          "format": "date-time"
        },
        "name": {
          "type": "string"
        },
        "rules": {
          "description": "In order to preserve rule ordering, while exposing type (alerting or recording)\nspecific properties, both alerting and recording rules are exposed in the\nsame array.",
          "type": "array",
          "items": {
            "$ref": "#/definitions/AlertingRule"
          }
        }
      }
    },
    "RuleGroupConfigResponse": {
      "type": "object",
      "properties": {
        "interval": {
          "$ref": "#/definitions/Duration"
        },
        "name": {
          "type": "string"
        },
        "rules": {
          "type": "array",
          "items": {
            "$ref": "#/definitions/GettableExtendedRuleNode"
          }
        },
        "source_tenants": {
          "type": "array",
          "items": {
            "type": "string"
          }
        }
      }
    },
    "RuleResponse": {
      "type": "object",
      "required": [
        "status"
      ],
      "properties": {
        "data": {
          "$ref": "#/definitions/RuleDiscovery"
        },
        "error": {
          "type": "string"
        },
        "errorType": {
          "$ref": "#/definitions/ErrorType"
        },
        "status": {
          "type": "string"
        }
      }
    },
    "RuleType": {
      "type": "string",
      "title": "RuleType models the type of a rule."
    },
    "SNSConfig": {
      "type": "object",
      "properties": {
        "api_url": {
          "type": "string"
        },
        "attributes": {
          "type": "object",
          "additionalProperties": {
            "type": "string"
          }
        },
        "http_config": {
          "$ref": "#/definitions/HTTPClientConfig"
        },
        "message": {
          "type": "string"
        },
        "phone_number": {
          "type": "string"
        },
        "send_resolved": {
          "type": "boolean"
        },
        "sigv4": {
          "$ref": "#/definitions/SigV4Config"
        },
        "subject": {
          "type": "string"
        },
        "target_arn": {
          "type": "string"
        },
        "topic_arn": {
          "type": "string"
        }
      }
    },
    "Sample": {
      "type": "object",
      "title": "Sample is a single sample belonging to a metric.",
      "properties": {
        "Metric": {
          "$ref": "#/definitions/Labels"
        },
        "T": {
          "type": "integer",
          "format": "int64"
        },
        "V": {
          "type": "number",
          "format": "double"
        }
      }
    },
    "Secret": {
      "type": "string",
      "title": "Secret special type for storing secrets."
    },
    "SecretURL": {
      "title": "SecretURL is a URL that must not be revealed on marshaling.",
      "$ref": "#/definitions/URL"
    },
    "SigV4Config": {
      "description": "SigV4Config is the configuration for signing remote write requests with\nAWS's SigV4 verification process. Empty values will be retrieved using the\nAWS default credentials chain.",
      "type": "object",
      "properties": {
        "AccessKey": {
          "type": "string"
        },
        "Profile": {
          "type": "string"
        },
        "Region": {
          "type": "string"
        },
        "RoleARN": {
          "type": "string"
        },
        "SecretKey": {
          "$ref": "#/definitions/Secret"
        }
      }
    },
    "SlackAction": {
      "description": "See https://api.slack.com/docs/message-attachments#action_fields and https://api.slack.com/docs/message-buttons\nfor more information.",
      "type": "object",
      "title": "SlackAction configures a single Slack action that is sent with each notification.",
      "properties": {
        "confirm": {
          "$ref": "#/definitions/SlackConfirmationField"
        },
        "name": {
          "type": "string"
        },
        "style": {
          "type": "string"
        },
        "text": {
          "type": "string"
        },
        "type": {
          "type": "string"
        },
        "url": {
          "type": "string"
        },
        "value": {
          "type": "string"
        }
      }
    },
    "SlackConfig": {
      "type": "object",
      "title": "SlackConfig configures notifications via Slack.",
      "properties": {
        "actions": {
          "type": "array",
          "items": {
            "$ref": "#/definitions/SlackAction"
          }
        },
        "api_url": {
          "$ref": "#/definitions/SecretURL"
        },
        "api_url_file": {
          "type": "string"
        },
        "callback_id": {
          "type": "string"
        },
        "channel": {
          "description": "Slack channel override, (like #other-channel or @username).",
          "type": "string"
        },
        "color": {
          "type": "string"
        },
        "fallback": {
          "type": "string"
        },
        "fields": {
          "type": "array",
          "items": {
            "$ref": "#/definitions/SlackField"
          }
        },
        "footer": {
          "type": "string"
        },
        "http_config": {
          "$ref": "#/definitions/HTTPClientConfig"
        },
        "icon_emoji": {
          "type": "string"
        },
        "icon_url": {
          "type": "string"
        },
        "image_url": {
          "type": "string"
        },
        "link_names": {
          "type": "boolean"
        },
        "mrkdwn_in": {
          "type": "array",
          "items": {
            "type": "string"
          }
        },
        "pretext": {
          "type": "string"
        },
        "send_resolved": {
          "type": "boolean"
        },
        "short_fields": {
          "type": "boolean"
        },
        "text": {
          "type": "string"
        },
        "thumb_url": {
          "type": "string"
        },
        "title": {
          "type": "string"
        },
        "title_link": {
          "type": "string"
        },
        "username": {
          "type": "string"
        }
      }
    },
    "SlackConfirmationField": {
      "description": "SlackConfirmationField protect users from destructive actions or particularly distinguished decisions\nby asking them to confirm their button click one more time.\nSee https://api.slack.com/docs/interactive-message-field-guide#confirmation_fields for more information.",
      "type": "object",
      "properties": {
        "dismiss_text": {
          "type": "string"
        },
        "ok_text": {
          "type": "string"
        },
        "text": {
          "type": "string"
        },
        "title": {
          "type": "string"
        }
      }
    },
    "SlackField": {
      "description": "Each field must contain a title, value, and optionally, a boolean value to indicate if the field\nis short enough to be displayed next to other fields designated as short.\nSee https://api.slack.com/docs/message-attachments#fields for more information.",
      "type": "object",
      "title": "SlackField configures a single Slack field that is sent with each notification.",
      "properties": {
        "short": {
          "type": "boolean"
        },
        "title": {
          "type": "string"
        },
        "value": {
          "type": "string"
        }
      }
    },
    "SmtpNotEnabled": {
      "$ref": "#/definitions/ResponseDetails"
    },
    "Success": {
      "$ref": "#/definitions/ResponseDetails"
    },
    "TLSConfig": {
      "type": "object",
      "title": "TLSConfig configures the options for TLS connections.",
      "properties": {
        "ca_file": {
          "description": "The CA cert to use for the targets.",
          "type": "string"
        },
        "cert_file": {
          "description": "The client cert file for the targets.",
          "type": "string"
        },
        "insecure_skip_verify": {
          "description": "Disable target certificate validation.",
          "type": "boolean"
        },
        "key_file": {
          "description": "The client key file for the targets.",
          "type": "string"
        },
        "server_name": {
          "description": "Used to verify the hostname for the targets.",
          "type": "string"
        }
      }
    },
    "TestReceiverConfigResult": {
      "type": "object",
      "properties": {
        "error": {
          "type": "string"
        },
        "name": {
          "type": "string"
        },
        "status": {
          "type": "string"
        },
        "uid": {
          "type": "string"
        }
      }
    },
    "TestReceiverResult": {
      "type": "object",
      "properties": {
        "grafana_managed_receiver_configs": {
          "type": "array",
          "items": {
            "$ref": "#/definitions/TestReceiverConfigResult"
          }
        },
        "name": {
          "type": "string"
        }
      }
    },
    "TestReceiversConfigAlertParams": {
      "type": "object",
      "properties": {
        "annotations": {
          "$ref": "#/definitions/LabelSet"
        },
        "labels": {
          "$ref": "#/definitions/LabelSet"
        }
      }
    },
    "TestReceiversConfigBodyParams": {
      "type": "object",
      "properties": {
        "alert": {
          "$ref": "#/definitions/TestReceiversConfigAlertParams"
        },
        "receivers": {
          "type": "array",
          "items": {
            "$ref": "#/definitions/PostableApiReceiver"
          }
        }
      }
    },
    "TestReceiversResult": {
      "type": "object",
      "properties": {
        "alert": {
          "$ref": "#/definitions/TestReceiversConfigAlertParams"
        },
        "notified_at": {
          "type": "string",
          "format": "date-time"
        },
        "receivers": {
          "type": "array",
          "items": {
            "$ref": "#/definitions/TestReceiverResult"
          }
        }
      }
    },
    "TestRulePayload": {
      "type": "object",
      "properties": {
        "expr": {
          "type": "string",
          "example": "(node_filesystem_avail_bytes{fstype!=\"\",job=\"integrations/node_exporter\"} node_filesystem_size_bytes{fstype!=\"\",job=\"integrations/node_exporter\"} * 100 \u003c 5 and node_filesystem_readonly{fstype!=\"\",job=\"integrations/node_exporter\"} == 0)"
        },
        "grafana_condition": {
          "$ref": "#/definitions/EvalAlertConditionCommand"
        }
      }
    },
    "TestRuleResponse": {
      "type": "object",
      "properties": {
        "alerts": {
          "$ref": "#/definitions/Vector"
        },
        "grafana_alert_instances": {
          "$ref": "#/definitions/AlertInstancesResponse"
        }
      }
    },
    "Threshold": {
      "description": "Threshold a single step on the threshold list",
      "type": "object",
      "properties": {
        "color": {
          "type": "string"
        },
        "state": {
          "type": "string"
        },
        "value": {
          "$ref": "#/definitions/ConfFloat64"
        }
      }
    },
    "ThresholdsConfig": {
      "description": "ThresholdsConfig setup thresholds",
      "type": "object",
      "properties": {
        "mode": {
          "$ref": "#/definitions/ThresholdsMode"
        },
        "steps": {
          "description": "Must be sorted by 'value', first value is always -Infinity",
          "type": "array",
          "items": {
            "$ref": "#/definitions/Threshold"
          }
        }
      }
    },
    "ThresholdsMode": {
      "description": "ThresholdsMode absolute or percentage",
      "type": "string"
    },
    "TimeInterval": {
      "description": "TimeInterval describes intervals of time. ContainsTime will tell you if a golang time is contained\nwithin the interval.",
      "type": "object",
      "properties": {
        "days_of_month": {
          "type": "array",
          "items": {
            "$ref": "#/definitions/DayOfMonthRange"
          }
        },
        "months": {
          "type": "array",
          "items": {
            "$ref": "#/definitions/MonthRange"
          }
        },
        "times": {
          "type": "array",
          "items": {
            "$ref": "#/definitions/TimeRange"
          }
        },
        "weekdays": {
          "type": "array",
          "items": {
            "$ref": "#/definitions/WeekdayRange"
          }
        },
        "years": {
          "type": "array",
          "items": {
            "$ref": "#/definitions/YearRange"
          }
        }
      }
    },
    "TimeRange": {
      "description": "For example, 4:00PM to End of the day would Begin at 1020 and End at 1440.",
      "type": "object",
      "title": "TimeRange represents a range of minutes within a 1440 minute day, exclusive of the End minute. A day consists of 1440 minutes.",
      "properties": {
        "EndMinute": {
          "type": "integer",
          "format": "int64"
        },
        "StartMinute": {
          "type": "integer",
          "format": "int64"
        }
      }
    },
    "URL": {
      "type": "object",
      "title": "URL is a custom URL type that allows validation at configuration load time.",
      "properties": {
        "ForceQuery": {
          "type": "boolean"
        },
        "Fragment": {
          "type": "string"
        },
        "Host": {
          "type": "string"
        },
        "Opaque": {
          "type": "string"
        },
        "Path": {
          "type": "string"
        },
        "RawFragment": {
          "type": "string"
        },
        "RawPath": {
          "type": "string"
        },
        "RawQuery": {
          "type": "string"
        },
        "Scheme": {
          "type": "string"
        },
        "User": {
          "$ref": "#/definitions/Userinfo"
        }
      }
    },
    "Userinfo": {
      "description": "The Userinfo type is an immutable encapsulation of username and\npassword details for a URL. An existing Userinfo value is guaranteed\nto have a username set (potentially empty, as allowed by RFC 2396),\nand optionally a password.",
      "type": "object"
    },
    "ValidationError": {
      "type": "object",
      "properties": {
        "msg": {
          "type": "string",
          "example": "error message"
        }
      }
    },
    "ValueMapping": {
      "description": "ValueMapping allows mapping input values to text and color",
      "type": "object"
    },
    "ValueMappings": {
      "type": "array",
      "items": {
        "$ref": "#/definitions/ValueMapping"
      }
    },
    "Vector": {
      "description": "Vector is basically only an alias for model.Samples, but the\ncontract is that in a Vector, all Samples have the same timestamp.",
      "type": "array",
      "items": {
        "$ref": "#/definitions/Sample"
      }
    },
    "VictorOpsConfig": {
      "type": "object",
      "title": "VictorOpsConfig configures notifications via VictorOps.",
      "properties": {
        "api_key": {
          "$ref": "#/definitions/Secret"
        },
        "api_key_file": {
          "$ref": "#/definitions/Secret"
        },
        "api_url": {
          "$ref": "#/definitions/URL"
        },
        "custom_fields": {
          "type": "object",
          "additionalProperties": {
            "type": "string"
          }
        },
        "entity_display_name": {
          "type": "string"
        },
        "http_config": {
          "$ref": "#/definitions/HTTPClientConfig"
        },
        "message_type": {
          "type": "string"
        },
        "monitoring_tool": {
          "type": "string"
        },
        "routing_key": {
          "type": "string"
        },
        "send_resolved": {
          "type": "boolean"
        },
        "state_message": {
          "type": "string"
        }
      }
    },
    "VisType": {
      "type": "string",
      "title": "VisType is used to indicate how the data should be visualized in explore."
    },
    "WebhookConfig": {
      "type": "object",
      "title": "WebhookConfig configures notifications via a generic webhook.",
      "properties": {
        "http_config": {
          "$ref": "#/definitions/HTTPClientConfig"
        },
        "max_alerts": {
          "description": "MaxAlerts is the maximum number of alerts to be sent per webhook message.\nAlerts exceeding this threshold will be truncated. Setting this to 0\nallows an unlimited number of alerts.",
          "type": "integer",
          "format": "uint64"
        },
        "send_resolved": {
          "type": "boolean"
        },
        "url": {
          "$ref": "#/definitions/URL"
        }
      }
    },
    "WechatConfig": {
      "type": "object",
      "title": "WechatConfig configures notifications via Wechat.",
      "properties": {
        "agent_id": {
          "type": "string"
        },
        "api_secret": {
          "$ref": "#/definitions/Secret"
        },
        "api_url": {
          "$ref": "#/definitions/URL"
        },
        "corp_id": {
          "type": "string"
        },
        "http_config": {
          "$ref": "#/definitions/HTTPClientConfig"
        },
        "message": {
          "type": "string"
        },
        "message_type": {
          "type": "string"
        },
        "send_resolved": {
          "type": "boolean"
        },
        "to_party": {
          "type": "string"
        },
        "to_tag": {
          "type": "string"
        },
        "to_user": {
          "type": "string"
        }
      }
    },
    "WeekdayRange": {
      "type": "object",
      "title": "A WeekdayRange is an inclusive range between [0, 6] where 0 = Sunday.",
      "properties": {
        "Begin": {
          "type": "integer",
          "format": "int64"
        },
        "End": {
          "type": "integer",
          "format": "int64"
        }
      }
    },
    "YearRange": {
      "type": "object",
      "title": "A YearRange is a positive inclusive range.",
      "properties": {
        "Begin": {
          "type": "integer",
          "format": "int64"
        },
        "End": {
          "type": "integer",
          "format": "int64"
        }
      }
    },
    "alert": {
      "description": "Alert alert",
      "type": "object",
      "required": [
        "labels"
      ],
      "properties": {
        "generatorURL": {
          "description": "generator URL\nFormat: uri",
          "type": "string",
          "format": "uri"
        },
        "labels": {
          "$ref": "#/definitions/labelSet"
        }
      }
    },
    "alertGroup": {
      "type": "object",
      "required": [
        "alerts",
        "labels",
        "receiver"
      ],
      "properties": {
        "alerts": {
          "description": "alerts",
          "type": "array",
          "items": {
            "$ref": "#/definitions/gettableAlert"
          }
        },
        "labels": {
          "$ref": "#/definitions/labelSet"
        },
        "receiver": {
          "$ref": "#/definitions/receiver"
        }
      },
      "$ref": "#/definitions/alertGroup"
    },
    "alertGroups": {
      "description": "AlertGroups alert groups",
      "type": "array",
      "items": {
        "$ref": "#/definitions/alertGroup"
      },
      "$ref": "#/definitions/alertGroups"
    },
    "alertStatus": {
      "description": "AlertStatus alert status",
      "type": "object",
      "required": [
        "inhibitedBy",
        "silencedBy",
        "state"
      ],
      "properties": {
        "inhibitedBy": {
          "description": "inhibited by",
          "type": "array",
          "items": {
            "type": "string"
          }
        },
        "silencedBy": {
          "description": "silenced by",
          "type": "array",
          "items": {
            "type": "string"
          }
        },
        "state": {
          "description": "state",
          "type": "string",
          "enum": [
            "[unprocessed active suppressed]"
          ]
        }
      }
    },
    "alertmanagerConfig": {
      "description": "AlertmanagerConfig alertmanager config",
      "type": "object",
      "required": [
        "original"
      ],
      "properties": {
        "original": {
          "description": "original",
          "type": "string"
        }
      }
    },
    "alertmanagerStatus": {
      "description": "AlertmanagerStatus alertmanager status",
      "type": "object",
      "required": [
        "cluster",
        "config",
        "uptime",
        "versionInfo"
      ],
      "properties": {
        "cluster": {
          "$ref": "#/definitions/clusterStatus"
        },
        "config": {
          "$ref": "#/definitions/alertmanagerConfig"
        },
        "uptime": {
          "description": "uptime",
          "type": "string",
          "format": "date-time"
        },
        "versionInfo": {
          "$ref": "#/definitions/versionInfo"
        }
      }
    },
    "clusterStatus": {
      "description": "ClusterStatus cluster status",
      "type": "object",
      "required": [
        "status"
      ],
      "properties": {
        "name": {
          "description": "name",
          "type": "string"
        },
        "peers": {
          "description": "peers",
          "type": "array",
          "items": {
            "$ref": "#/definitions/peerStatus"
          }
        },
        "status": {
          "description": "status",
          "type": "string",
          "enum": [
            "[ready settling disabled]"
          ]
        }
      }
    },
    "duration": {
      "$ref": "#/definitions/Duration"
    },
    "gettableAlert": {
      "description": "GettableAlert gettable alert",
      "type": "object",
      "required": [
        "labels",
        "annotations",
        "endsAt",
        "fingerprint",
        "receivers",
        "startsAt",
        "status",
        "updatedAt"
      ],
      "properties": {
        "annotations": {
          "$ref": "#/definitions/labelSet"
        },
        "endsAt": {
          "description": "ends at",
          "type": "string",
          "format": "date-time"
        },
        "fingerprint": {
          "description": "fingerprint",
          "type": "string"
        },
        "generatorURL": {
          "description": "generator URL\nFormat: uri",
          "type": "string",
          "format": "uri"
        },
        "labels": {
          "$ref": "#/definitions/labelSet"
        },
        "receivers": {
          "description": "receivers",
          "type": "array",
          "items": {
            "$ref": "#/definitions/receiver"
          }
        },
        "startsAt": {
          "description": "starts at",
          "type": "string",
          "format": "date-time"
        },
        "status": {
          "$ref": "#/definitions/alertStatus"
        },
        "updatedAt": {
          "description": "updated at",
          "type": "string",
          "format": "date-time"
        }
      },
      "$ref": "#/definitions/gettableAlert"
    },
    "gettableAlerts": {
      "description": "GettableAlerts gettable alerts",
      "type": "array",
      "items": {
        "$ref": "#/definitions/gettableAlert"
      },
      "$ref": "#/definitions/gettableAlerts"
    },
    "gettableSilence": {
      "description": "GettableSilence gettable silence",
      "type": "object",
      "required": [
        "comment",
        "createdBy",
        "endsAt",
        "matchers",
        "startsAt",
        "id",
        "status",
        "updatedAt"
      ],
      "properties": {
        "comment": {
          "description": "comment",
          "type": "string"
        },
        "createdBy": {
          "description": "created by",
          "type": "string"
        },
        "endsAt": {
          "description": "ends at",
          "type": "string",
          "format": "date-time"
        },
        "id": {
          "description": "id",
          "type": "string"
        },
        "matchers": {
          "$ref": "#/definitions/matchers"
        },
        "startsAt": {
          "description": "starts at",
          "type": "string",
          "format": "date-time"
        },
        "status": {
          "$ref": "#/definitions/silenceStatus"
        },
        "updatedAt": {
          "description": "updated at",
          "type": "string",
          "format": "date-time"
        }
      },
      "$ref": "#/definitions/gettableSilence"
    },
    "gettableSilences": {
      "description": "GettableSilences gettable silences",
      "type": "array",
      "items": {
        "$ref": "#/definitions/gettableSilence"
      },
      "$ref": "#/definitions/gettableSilences"
    },
    "labelSet": {
      "description": "LabelSet label set",
      "type": "object",
      "additionalProperties": {
        "type": "string"
      }
    },
    "matcher": {
      "description": "Matcher matcher",
      "type": "object",
      "required": [
        "isRegex",
        "name",
        "value"
      ],
      "properties": {
        "isEqual": {
          "description": "is equal",
          "type": "boolean"
        },
        "isRegex": {
          "description": "is regex",
          "type": "boolean"
        },
        "name": {
          "description": "name",
          "type": "string"
        },
        "value": {
          "description": "value",
          "type": "string"
        }
      }
    },
    "matchers": {
      "description": "Matchers matchers",
      "type": "array",
      "items": {
        "$ref": "#/definitions/matcher"
      }
    },
    "overrideLabels": {
      "description": "The custom marshaling for labels.Labels ends up doing this anyways.",
      "type": "object",
      "title": "override the labels type with a map for generation.",
      "additionalProperties": {
        "type": "string"
      }
    },
    "peerStatus": {
      "description": "PeerStatus peer status",
      "type": "object",
      "required": [
        "address",
        "name"
      ],
      "properties": {
        "address": {
          "description": "address",
          "type": "string"
        },
        "name": {
          "description": "name",
          "type": "string"
        }
      }
    },
    "postableAlert": {
      "description": "PostableAlert postable alert",
      "type": "object",
      "required": [
        "labels"
      ],
      "properties": {
        "annotations": {
          "$ref": "#/definitions/labelSet"
        },
        "endsAt": {
          "description": "ends at\nFormat: date-time",
          "type": "string",
          "format": "date-time"
        },
        "generatorURL": {
          "description": "generator URL\nFormat: uri",
          "type": "string",
          "format": "uri"
        },
        "labels": {
          "$ref": "#/definitions/labelSet"
        },
        "startsAt": {
          "description": "starts at\nFormat: date-time",
          "type": "string",
          "format": "date-time"
        }
      }
    },
    "postableAlerts": {
      "description": "PostableAlerts postable alerts",
      "type": "array",
      "items": {
        "$ref": "#/definitions/postableAlert"
      }
    },
    "postableSilence": {
      "description": "PostableSilence postable silence",
      "type": "object",
      "required": [
        "comment",
        "createdBy",
        "endsAt",
        "matchers",
        "startsAt"
      ],
      "properties": {
        "comment": {
          "description": "comment",
          "type": "string"
        },
        "createdBy": {
          "description": "created by",
          "type": "string"
        },
        "endsAt": {
          "description": "ends at",
          "type": "string",
          "format": "date-time"
        },
        "id": {
          "description": "id",
          "type": "string"
        },
        "matchers": {
          "$ref": "#/definitions/matchers"
        },
        "startsAt": {
          "description": "starts at",
          "type": "string",
          "format": "date-time"
        }
      },
      "$ref": "#/definitions/postableSilence"
    },
    "receiver": {
      "type": "object",
      "required": [
        "name"
      ],
      "properties": {
        "name": {
          "description": "name",
          "type": "string"
        }
      },
      "$ref": "#/definitions/receiver"
    },
    "silence": {
      "description": "Silence silence",
      "type": "object",
      "required": [
        "comment",
        "createdBy",
        "endsAt",
        "matchers",
        "startsAt"
      ],
      "properties": {
        "comment": {
          "description": "comment",
          "type": "string"
        },
        "createdBy": {
          "description": "created by",
          "type": "string"
        },
        "endsAt": {
          "description": "ends at",
          "type": "string",
          "format": "date-time"
        },
        "matchers": {
          "$ref": "#/definitions/matchers"
        },
        "startsAt": {
          "description": "starts at",
          "type": "string",
          "format": "date-time"
        }
      }
    },
    "silenceStatus": {
      "description": "SilenceStatus silence status",
      "type": "object",
      "required": [
        "state"
      ],
      "properties": {
        "state": {
          "description": "state",
          "type": "string",
          "enum": [
            "[expired active pending]"
          ]
        }
      }
    },
    "versionInfo": {
      "description": "VersionInfo version info",
      "type": "object",
      "required": [
        "branch",
        "buildDate",
        "buildUser",
        "goVersion",
        "revision",
        "version"
      ],
      "properties": {
        "branch": {
          "description": "branch",
          "type": "string"
        },
        "buildDate": {
          "description": "build date",
          "type": "string"
        },
        "buildUser": {
          "description": "build user",
          "type": "string"
        },
        "goVersion": {
          "description": "go version",
          "type": "string"
        },
        "revision": {
          "description": "revision",
          "type": "string"
        },
        "version": {
          "description": "version",
          "type": "string"
        }
      }
    }
  },
  "securityDefinitions": {
    "basic": {
      "type": "basic"
    }
  }
}<|MERGE_RESOLUTION|>--- conflicted
+++ resolved
@@ -2508,27 +2508,6 @@
     "Ack": {
       "type": "object"
     },
-    "AddApiKeyCommand": {
-      "description": "COMMANDS",
-      "type": "object",
-      "properties": {
-        "name": {
-          "type": "string"
-        },
-        "role": {
-          "type": "string",
-          "enum": [
-            "Viewer",
-            "Editor",
-            "Admin"
-          ]
-        },
-        "secondsToLive": {
-          "type": "integer",
-          "format": "int64"
-        }
-      }
-    },
     "Alert": {
       "type": "object",
       "title": "Alert has info for an alert.",
@@ -2943,8 +2922,6 @@
         "$ref": "#/definitions/EmbeddedContactPoint"
       }
     },
-<<<<<<< HEAD
-=======
     "DataLink": {
       "description": "DataLink define what",
       "type": "object",
@@ -2978,7 +2955,6 @@
       "type": "string",
       "title": "DataTopic is used to identify which topic the frame should be assigned to."
     },
->>>>>>> 84b24981
     "DateTime": {
       "description": "DateTime is a time but it serializes to ISO8601 format with millis\nIt knows how to read 3 different variations of a RFC3339 date time.\nMost APIs we encounter want either millisecond or second precision times.\nThis just tries to make it worry-free.",
       "type": "string",
@@ -5673,8 +5649,9 @@
       }
     },
     "URL": {
-      "type": "object",
-      "title": "URL is a custom URL type that allows validation at configuration load time.",
+      "description": "The general form represented is:\n\n[scheme:][//[userinfo@]host][/]path[?query][#fragment]\n\nURLs that do not start with a slash after the scheme are interpreted as:\n\nscheme:opaque[?query][#fragment]\n\nNote that the Path field is stored in decoded form: /%47%6f%2f becomes /Go/.\nA consequence is that it is impossible to tell which slashes in the Path were\nslashes in the raw URL and which were %2f. This distinction is rarely important,\nbut when it is, the code should use RawPath, an optional field which only gets\nset if the default encoding is different from Path.\n\nURL's String method uses the EscapedPath method to obtain the path. See the\nEscapedPath method for more details.",
+      "type": "object",
+      "title": "A URL represents a parsed URL (technically, a URI reference).",
       "properties": {
         "ForceQuery": {
           "type": "boolean"
@@ -5889,6 +5866,7 @@
       }
     },
     "alertGroup": {
+      "description": "AlertGroup alert group",
       "type": "object",
       "required": [
         "alerts",
@@ -6079,7 +6057,6 @@
       "$ref": "#/definitions/gettableAlert"
     },
     "gettableAlerts": {
-      "description": "GettableAlerts gettable alerts",
       "type": "array",
       "items": {
         "$ref": "#/definitions/gettableAlert"
@@ -6137,7 +6114,6 @@
       "$ref": "#/definitions/gettableSilence"
     },
     "gettableSilences": {
-      "description": "GettableSilences gettable silences",
       "type": "array",
       "items": {
         "$ref": "#/definitions/gettableSilence"
@@ -6288,6 +6264,7 @@
       "$ref": "#/definitions/postableSilence"
     },
     "receiver": {
+      "description": "Receiver receiver",
       "type": "object",
       "required": [
         "name"
