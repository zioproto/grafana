import React, { PureComponent } from 'react';
import { hot } from 'react-hot-loader';
import { connect } from 'react-redux';
import PageHeader from 'app/core/components/PageHeader/PageHeader';
import AlertRuleItem from './AlertRuleItem';
import appEvents from 'app/core/app_events';
import { updateLocation } from 'app/core/actions';
import { getNavModel } from 'app/core/selectors/navModel';
import { NavModel, StoreState, AlertRule } from 'app/types';
import { getAlertRulesAsync, setSearchQuery, togglePauseAlertRule } from './state/actions';
import { getAlertRuleItems, getSearchQuery } from './state/selectors';

export interface Props {
  navModel: NavModel;
  alertRules: AlertRule[];
  updateLocation: typeof updateLocation;
  getAlertRulesAsync: typeof getAlertRulesAsync;
  setSearchQuery: typeof setSearchQuery;
  togglePauseAlertRule: typeof togglePauseAlertRule;
  stateFilter: string;
  search: string;
}

export class AlertRuleList extends PureComponent<Props, any> {
  stateFilters = [
    { text: 'All', value: 'all' },
    { text: 'OK', value: 'ok' },
    { text: 'Not OK', value: 'not_ok' },
    { text: 'Alerting', value: 'alerting' },
    { text: 'No Data', value: 'no_data' },
    { text: 'Paused', value: 'paused' },
  ];

  componentDidMount() {
    this.fetchRules();
  }

  componentDidUpdate(prevProps: Props) {
    if (prevProps.stateFilter !== this.props.stateFilter) {
      this.fetchRules();
    }
  }

  async fetchRules() {
    await this.props.getAlertRulesAsync({ state: this.getStateFilter() });
  }

  getStateFilter(): string {
    const { stateFilter } = this.props;
    if (stateFilter) {
      return stateFilter.toString();
    }
    return 'all';
  }

  onStateFilterChanged = event => {
    this.props.updateLocation({
      query: { state: event.target.value },
    });
  };

  onOpenHowTo = () => {
    appEvents.emit('show-modal', {
      src: 'public/app/features/alerting/partials/alert_howto.html',
      modalClass: 'confirm-modal',
      model: {},
    });
  };

  onSearchQueryChange = event => {
    const { value } = event.target;
    this.props.setSearchQuery(value);
  };

  onTogglePause = (rule: AlertRule) => {
    this.props.togglePauseAlertRule(rule.id, { paused: rule.state !== 'paused' });
  };

  alertStateFilterOption = ({ text, value }) => {
    return (
      <option key={value} value={value}>
        {text}
      </option>
    );
  };

  render() {
    const { navModel, alertRules, search } = this.props;

    return (
      <div>
        <PageHeader model={navModel} />
        <div className="page-container page-body">
          <div className="page-action-bar">
            <div className="gf-form gf-form--grow">
              <label className="gf-form--has-input-icon gf-form--grow">
                <input
                  type="text"
                  className="gf-form-input"
                  placeholder="Search alerts"
                  value={search}
                  onChange={this.onSearchQueryChange}
                />
                <i className="gf-form-input-icon fa fa-search" />
              </label>
            </div>
            <div className="gf-form">
              <label className="gf-form-label">States</label>

              <div className="gf-form-select-wrapper width-13">
                <select className="gf-form-input" onChange={this.onStateFilterChanged} value={this.getStateFilter()}>
                  {this.stateFilters.map(this.alertStateFilterOption)}
                </select>
              </div>
            </div>
            <div className="page-action-bar__spacer" />
            <a className="btn btn-secondary" onClick={this.onOpenHowTo}>
              <i className="fa fa-info-circle" /> How to add an alert
            </a>
          </div>
          <section>
            <ol className="alert-rule-list">
              {alertRules.map(rule => (
<<<<<<< HEAD
                <AlertRuleItem rule={rule} key={rule.id} search={search} togglePauseAlertRule={() => {}} />
=======
                <AlertRuleItem
                  rule={rule}
                  key={rule.id}
                  search={search}
                  onTogglePause={() => this.onTogglePause(rule)}
                />
>>>>>>> 35a24032
              ))}
            </ol>
          </section>
        </div>
      </div>
    );
  }
}

const mapStateToProps = (state: StoreState) => ({
  navModel: getNavModel(state.navIndex, 'alert-list'),
  alertRules: getAlertRuleItems(state.alertRules),
  stateFilter: state.location.query.state,
  search: getSearchQuery(state.alertRules),
});

const mapDispatchToProps = {
  updateLocation,
  getAlertRulesAsync,
  setSearchQuery,
  togglePauseAlertRule,
};

export default hot(module)(connect(mapStateToProps, mapDispatchToProps)(AlertRuleList));<|MERGE_RESOLUTION|>--- conflicted
+++ resolved
@@ -121,16 +121,12 @@
           <section>
             <ol className="alert-rule-list">
               {alertRules.map(rule => (
-<<<<<<< HEAD
-                <AlertRuleItem rule={rule} key={rule.id} search={search} togglePauseAlertRule={() => {}} />
-=======
                 <AlertRuleItem
                   rule={rule}
                   key={rule.id}
                   search={search}
                   onTogglePause={() => this.onTogglePause(rule)}
                 />
->>>>>>> 35a24032
               ))}
             </ol>
           </section>
