import { cx } from '@emotion/css';
import React, { PureComponent } from 'react';
import { connect, ConnectedProps } from 'react-redux';

import { locationUtil, NavModelItem, TimeRange } from '@grafana/data';
import { selectors } from '@grafana/e2e-selectors';
import { locationService } from '@grafana/runtime';
import { Themeable2, withTheme2 } from '@grafana/ui';
import { notifyApp } from 'app/core/actions';
import { Page } from 'app/core/components/Page/Page';
import { PageLayoutType } from 'app/core/components/Page/types';
import { createErrorNotification } from 'app/core/copy/appNotification';
import { getKioskMode } from 'app/core/navigation/kiosk';
import { GrafanaRouteComponentProps } from 'app/core/navigation/types';
import { DashboardModel, PanelModel } from 'app/features/dashboard/state';
import { dashboardWatcher } from 'app/features/live/dashboard/dashboardWatcher';
import { getPageNavFromSlug, getRootContentNavModel } from 'app/features/storage/StorageFolderPage';
import { DashboardRoutes, KioskMode, StoreState } from 'app/types';
import { PanelEditEnteredEvent, PanelEditExitedEvent } from 'app/types/events';

import { cancelVariables, templateVarsChangedInUrl } from '../../variables/state/actions';
import { findTemplateVarChanges } from '../../variables/utils';
import { DashNav } from '../components/DashNav';
import { DashboardFailed } from '../components/DashboardLoading/DashboardFailed';
import { DashboardLoading } from '../components/DashboardLoading/DashboardLoading';
import { DashboardPrompt } from '../components/DashboardPrompt/DashboardPrompt';
import { DashboardSettings } from '../components/DashboardSettings';
import { PanelInspector } from '../components/Inspector/PanelInspector';
import { PanelEditor } from '../components/PanelEditor/PanelEditor';
import { SubMenu } from '../components/SubMenu/SubMenu';
import { DashboardGrid } from '../dashgrid/DashboardGrid';
import { liveTimer } from '../dashgrid/liveTimer';
import { getTimeSrv } from '../services/TimeSrv';
import { cleanUpDashboardAndVariables } from '../state/actions';
import { initDashboard } from '../state/initDashboard';

export interface DashboardPageRouteParams {
  uid?: string;
  type?: string;
  slug?: string;
  accessToken?: string;
}

export type DashboardPageRouteSearchParams = {
  tab?: string;
  folderId?: string;
  editPanel?: string;
  viewPanel?: string;
  editview?: string;
  panelType?: string;
  inspect?: string;
  from?: string;
  to?: string;
  refresh?: string;
};

export const mapStateToProps = (state: StoreState) => ({
  initPhase: state.dashboard.initPhase,
  initError: state.dashboard.initError,
  dashboard: state.dashboard.getModel(),
});

const mapDispatchToProps = {
  initDashboard,
  cleanUpDashboardAndVariables,
  notifyApp,
  cancelVariables,
  templateVarsChangedInUrl,
};

const connector = connect(mapStateToProps, mapDispatchToProps);

type OwnProps = {
  isPublic?: boolean;
};

export type Props = OwnProps &
  Themeable2 &
  GrafanaRouteComponentProps<DashboardPageRouteParams, DashboardPageRouteSearchParams> &
  ConnectedProps<typeof connector>;

export interface State {
  editPanel: PanelModel | null;
  viewPanel: PanelModel | null;
  updateScrollTop?: number;
  rememberScrollTop: number;
  showLoadingState: boolean;
  panelNotFound: boolean;
  editPanelAccessDenied: boolean;
  scrollElement?: HTMLDivElement;
}

export class UnthemedDashboardPage extends PureComponent<Props, State> {
  private forceRouteReloadCounter = 0;
  state: State = this.getCleanState();
  pageNav?: NavModelItem;

  getCleanState(): State {
    return {
      editPanel: null,
      viewPanel: null,
      showLoadingState: false,
      rememberScrollTop: 0,
      panelNotFound: false,
      editPanelAccessDenied: false,
    };
  }

  componentDidMount() {
    this.initDashboard();
    this.forceRouteReloadCounter = (this.props.history.location.state as any)?.routeReloadCounter || 0;
  }

  componentWillUnmount() {
    this.closeDashboard();
  }

  closeDashboard() {
    this.props.cleanUpDashboardAndVariables();
    this.setState(this.getCleanState());
  }

  initDashboard() {
    const { dashboard, isPublic, match, queryParams } = this.props;

    if (dashboard) {
      this.closeDashboard();
    }

    this.props.initDashboard({
      urlSlug: match.params.slug,
      urlUid: match.params.uid,
      urlType: match.params.type,
      urlFolderId: queryParams.folderId,
      panelType: queryParams.panelType,
      routeName: this.props.route.routeName,
      fixUrl: !isPublic,
      accessToken: match.params.accessToken,
    });

    // small delay to start live updates
    setTimeout(this.updateLiveTimer, 250);
  }

  componentDidUpdate(prevProps: Props, prevState: State) {
    const { dashboard, match, templateVarsChangedInUrl } = this.props;
    const routeReloadCounter = (this.props.history.location.state as any)?.routeReloadCounter;

    if (!dashboard) {
      return;
    }

<<<<<<< HEAD
    // Update page nav
    if (!this.pageNav || dashboard.title !== this.pageNav.text) {
      this.pageNav = {
        text: dashboard.title,
        url: locationUtil.getUrlForPartial(this.props.history.location, {
          editview: null,
          editPanel: null,
          viewPanel: null,
          editIndex: null,
        }),
      };
    }

    // Check if folder changed
    if (
      dashboard.meta.folderTitle &&
      (!this.pageNav.parentItem || this.pageNav.parentItem.text !== dashboard.meta.folderTitle)
    ) {
      this.pageNav.parentItem = {
        text: dashboard.meta.folderTitle,
        url: `/dashboards/f/${dashboard.meta.folderUid}`,
      };
    }
=======
    this.updatePageNav(dashboard);
>>>>>>> 530135c4

    if (
      prevProps.match.params.uid !== match.params.uid ||
      (routeReloadCounter !== undefined && this.forceRouteReloadCounter !== routeReloadCounter)
    ) {
      this.initDashboard();
      this.forceRouteReloadCounter = routeReloadCounter;
      return;
    }

    if (prevProps.location.search !== this.props.location.search) {
      const prevUrlParams = prevProps.queryParams;
      const urlParams = this.props.queryParams;

      if (urlParams?.from !== prevUrlParams?.from || urlParams?.to !== prevUrlParams?.to) {
        getTimeSrv().updateTimeRangeFromUrl();
        this.updateLiveTimer();
      }

      if (!prevUrlParams?.refresh && urlParams?.refresh) {
        getTimeSrv().setAutoRefresh(urlParams.refresh);
      }

      const templateVarChanges = findTemplateVarChanges(this.props.queryParams, prevProps.queryParams);

      if (templateVarChanges) {
        templateVarsChangedInUrl(dashboard.uid, templateVarChanges);
      }
    }

    // entering edit mode
    if (this.state.editPanel && !prevState.editPanel) {
      dashboardWatcher.setEditingState(true);

      // Some panels need to be notified when entering edit mode
      this.props.dashboard?.events.publish(new PanelEditEnteredEvent(this.state.editPanel.id));
    }

    // leaving edit mode
    if (!this.state.editPanel && prevState.editPanel) {
      dashboardWatcher.setEditingState(false);

      // Some panels need kicked when leaving edit mode
      this.props.dashboard?.events.publish(new PanelEditExitedEvent(prevState.editPanel.id));
    }

    if (this.state.editPanelAccessDenied) {
      this.props.notifyApp(createErrorNotification('Permission to edit panel denied'));
      locationService.partial({ editPanel: null });
    }

    if (this.state.panelNotFound) {
      this.props.notifyApp(createErrorNotification(`Panel not found`));
      locationService.partial({ editPanel: null, viewPanel: null });
    }
  }

  updateLiveTimer = () => {
    let tr: TimeRange | undefined = undefined;
    if (this.props.dashboard?.liveNow) {
      tr = getTimeSrv().timeRange();
    }
    liveTimer.setLiveTimeRange(tr);
  };

  static getDerivedStateFromProps(props: Props, state: State) {
    const { dashboard, queryParams } = props;

    const urlEditPanelId = queryParams.editPanel;
    const urlViewPanelId = queryParams.viewPanel;

    if (!dashboard) {
      return state;
    }

    // Entering edit mode
    if (!state.editPanel && urlEditPanelId) {
      const panel = dashboard.getPanelByUrlId(urlEditPanelId);
      if (!panel) {
        return { ...state, panelNotFound: true };
      }

      if (dashboard.canEditPanel(panel)) {
        return { ...state, editPanel: panel, rememberScrollTop: state.scrollElement?.scrollTop };
      } else {
        return { ...state, editPanelAccessDenied: true };
      }
    }
    // Leaving edit mode
    else if (state.editPanel && !urlEditPanelId) {
      return { ...state, editPanel: null, updateScrollTop: state.rememberScrollTop };
    }

    // Entering view mode
    if (!state.viewPanel && urlViewPanelId) {
      const panel = dashboard.getPanelByUrlId(urlViewPanelId);
      if (!panel) {
        return { ...state, panelNotFound: urlEditPanelId };
      }

      // This mutable state feels wrong to have in getDerivedStateFromProps
      // Should move this state out of dashboard in the future
      dashboard.initViewPanel(panel);

      return { ...state, viewPanel: panel, rememberScrollTop: state.scrollElement?.scrollTop, updateScrollTop: 0 };
    }
    // Leaving view mode
    else if (state.viewPanel && !urlViewPanelId) {
      // This mutable state feels wrong to have in getDerivedStateFromProps
      // Should move this state out of dashboard in the future
      dashboard.exitViewPanel(state.viewPanel);

      return { ...state, viewPanel: null, updateScrollTop: state.rememberScrollTop };
    }

    // if we removed url edit state, clear any panel not found state
    if (state.panelNotFound || (state.editPanelAccessDenied && !urlEditPanelId)) {
      return { ...state, panelNotFound: false, editPanelAccessDenied: false };
    }

    return state;
  }

  onAddPanel = () => {
    const { dashboard } = this.props;

    if (!dashboard) {
      return;
    }

    // Return if the "Add panel" exists already
    if (dashboard.panels.length > 0 && dashboard.panels[0].type === 'add-panel') {
      return;
    }

    dashboard.addPanel({
      type: 'add-panel',
      gridPos: { x: 0, y: 0, w: 12, h: 8 },
      title: 'Panel Title',
    });

    // scroll to top after adding panel
    this.setState({ updateScrollTop: 0 });
  };

  setScrollRef = (scrollElement: HTMLDivElement): void => {
    this.setState({ scrollElement });
  };

  getInspectPanel() {
    const { dashboard, queryParams } = this.props;

    const inspectPanelId = queryParams.inspect;

    if (!dashboard || !inspectPanelId) {
      return null;
    }

    const inspectPanel = dashboard.getPanelById(parseInt(inspectPanelId, 10));

    // cannot inspect panels plugin is not already loaded
    if (!inspectPanel) {
      return null;
    }

    return inspectPanel;
  }

  updatePageNav(dashboard: DashboardModel) {
    if (!this.pageNav || dashboard.title !== this.pageNav.text) {
      this.pageNav = {
        text: dashboard.title,
        url: locationUtil.getUrlForPartial(this.props.history.location, {
          editview: null,
          editPanel: null,
          viewPanel: null,
        }),
      };
    }

    // Check if folder changed
    if (
      dashboard.meta.folderTitle &&
      (!this.pageNav.parentItem || this.pageNav.parentItem.text !== dashboard.meta.folderTitle)
    ) {
      this.pageNav.parentItem = {
        text: dashboard.meta.folderTitle,
        url: `/dashboards/f/${dashboard.meta.folderUid}`,
      };
    }

    if (this.props.route.routeName === DashboardRoutes.Path) {
      const pageNav = getPageNavFromSlug(this.props.match.params.slug!);
      if (pageNav?.parentItem) {
        this.pageNav.parentItem = pageNav.parentItem;
      }
    }
  }

  getPageProps() {
    if (this.props.route.routeName === DashboardRoutes.Path) {
      return { navModel: getRootContentNavModel(), pageNav: this.pageNav };
    } else {
      return { navId: 'dashboards', pageNav: this.pageNav };
    }
  }

  render() {
    const { dashboard, initError, queryParams, isPublic } = this.props;
    const { editPanel, viewPanel, updateScrollTop } = this.state;
    const kioskMode = !isPublic ? getKioskMode() : KioskMode.Full;

    if (!dashboard) {
      return <DashboardLoading initPhase={this.props.initPhase} />;
    }

    const inspectPanel = this.getInspectPanel();
    const showSubMenu = !editPanel && kioskMode === KioskMode.Off && !this.props.queryParams.editview;

    const toolbar = kioskMode !== KioskMode.Full && !queryParams.editview && (
      <header data-testid={selectors.pages.Dashboard.DashNav.navV2}>
        <DashNav
          dashboard={dashboard}
          title={dashboard.title}
          folderTitle={dashboard.meta.folderTitle}
          isFullscreen={!!viewPanel}
          onAddPanel={this.onAddPanel}
          kioskMode={kioskMode}
          hideTimePicker={dashboard.timepicker.hidden}
        />
      </header>
    );

    return (
<<<<<<< HEAD
      <>
        <Page
          navId="dashboards"
          pageNav={this.pageNav}
          layout={PageLayoutType.Dashboard}
          toolbar={toolbar}
          className={cx(viewPanel && 'panel-in-fullscreen', queryParams.editview && 'dashboard-content--hidden')}
          scrollRef={this.setScrollRef}
          scrollTop={updateScrollTop}
        >
          <DashboardPrompt dashboard={dashboard} />

          {initError && <DashboardFailed />}
          {showSubMenu && (
            <section aria-label={selectors.pages.Dashboard.SubMenu.submenu}>
              <SubMenu dashboard={dashboard} annotations={dashboard.annotations.list} links={dashboard.links} />
            </section>
          )}

          <DashboardGrid dashboard={dashboard} viewPanel={viewPanel} editPanel={editPanel} />

          {inspectPanel && <PanelInspector dashboard={dashboard} panel={inspectPanel} />}
          {editPanel && <PanelEditor dashboard={dashboard} sourcePanel={editPanel} tab={this.props.queryParams.tab} />}
        </Page>
        {queryParams.editview && (
          <DashboardSettings dashboard={dashboard} editview={queryParams.editview} pageNav={this.pageNav!} />
=======
      <Page
        {...this.getPageProps()}
        layout={PageLayoutType.Dashboard}
        toolbar={toolbar}
        className={containerClassNames}
        scrollRef={this.setScrollRef}
        scrollTop={updateScrollTop}
      >
        <DashboardPrompt dashboard={dashboard} />

        {initError && <DashboardFailed />}
        {showSubMenu && (
          <section aria-label={selectors.pages.Dashboard.SubMenu.submenu}>
            <SubMenu dashboard={dashboard} annotations={dashboard.annotations.list} links={dashboard.links} />
          </section>
>>>>>>> 530135c4
        )}
      </>
    );
  }
}

export const DashboardPage = withTheme2(UnthemedDashboardPage);
DashboardPage.displayName = 'DashboardPage';
export default connector(DashboardPage);<|MERGE_RESOLUTION|>--- conflicted
+++ resolved
@@ -150,33 +150,7 @@
       return;
     }
 
-<<<<<<< HEAD
-    // Update page nav
-    if (!this.pageNav || dashboard.title !== this.pageNav.text) {
-      this.pageNav = {
-        text: dashboard.title,
-        url: locationUtil.getUrlForPartial(this.props.history.location, {
-          editview: null,
-          editPanel: null,
-          viewPanel: null,
-          editIndex: null,
-        }),
-      };
-    }
-
-    // Check if folder changed
-    if (
-      dashboard.meta.folderTitle &&
-      (!this.pageNav.parentItem || this.pageNav.parentItem.text !== dashboard.meta.folderTitle)
-    ) {
-      this.pageNav.parentItem = {
-        text: dashboard.meta.folderTitle,
-        url: `/dashboards/f/${dashboard.meta.folderUid}`,
-      };
-    }
-=======
     this.updatePageNav(dashboard);
->>>>>>> 530135c4
 
     if (
       prevProps.match.params.uid !== match.params.uid ||
@@ -411,11 +385,9 @@
     );
 
     return (
-<<<<<<< HEAD
       <>
         <Page
-          navId="dashboards"
-          pageNav={this.pageNav}
+          {...this.getPageProps()}
           layout={PageLayoutType.Dashboard}
           toolbar={toolbar}
           className={cx(viewPanel && 'panel-in-fullscreen', queryParams.editview && 'dashboard-content--hidden')}
@@ -438,29 +410,11 @@
         </Page>
         {queryParams.editview && (
           <DashboardSettings dashboard={dashboard} editview={queryParams.editview} pageNav={this.pageNav!} />
-=======
-      <Page
-        {...this.getPageProps()}
-        layout={PageLayoutType.Dashboard}
-        toolbar={toolbar}
-        className={containerClassNames}
-        scrollRef={this.setScrollRef}
-        scrollTop={updateScrollTop}
-      >
-        <DashboardPrompt dashboard={dashboard} />
-
-        {initError && <DashboardFailed />}
-        {showSubMenu && (
-          <section aria-label={selectors.pages.Dashboard.SubMenu.submenu}>
-            <SubMenu dashboard={dashboard} annotations={dashboard.annotations.list} links={dashboard.links} />
-          </section>
->>>>>>> 530135c4
         )}
       </>
     );
   }
 }
-
 export const DashboardPage = withTheme2(UnthemedDashboardPage);
 DashboardPage.displayName = 'DashboardPage';
 export default connector(DashboardPage);