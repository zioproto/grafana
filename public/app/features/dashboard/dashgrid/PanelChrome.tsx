--- conflicted
+++ resolved
@@ -171,12 +171,8 @@
           loading={loading}
           data={data}
           timeRange={timeRange}
-<<<<<<< HEAD
-          options={panel.getOptions(plugin.exports.reactPanel.defaults)}
+          options={panel.getOptions(plugin.reactPlugin.defaults)}
           onOptionsChange={panel.updateOptions}
-=======
-          options={panel.getOptions(plugin.reactPlugin.defaults)}
->>>>>>> 23d461af
           width={width - 2 * config.theme.panelPadding.horizontal}
           height={height - PANEL_HEADER_HEIGHT - config.theme.panelPadding.vertical}
           renderCounter={renderCounter}
